--- conflicted
+++ resolved
@@ -73,14 +73,10 @@
 	@echo "generate go files"
 	$(WIRE) gen -tags $(WIRE_TAGS) ./pkg/server ./pkg/cmd/grafana-cli/runner
 
-<<<<<<< HEAD
-build-go: gen-go ## Build all Go binaries.
-=======
 gen-jsonnet:
 	go generate ./devenv/dev-dashboards
 
-build-go: $(MERGED_SPEC_TARGET) gen-go ## Build all Go binaries.
->>>>>>> e105b5a1
+build-go: gen-go ## Build all Go binaries.
 	@echo "build go files"
 	$(GO) run build.go $(GO_BUILD_FLAGS) build
 
