{
  "author": "Grafana Labs",
  "license": "Apache-2.0",
  "name": "@grafana/e2e-selectors",
  "version": "11.3.0-pre",
  "description": "Grafana End-to-End Test Selectors Library",
  "keywords": [
    "cli",
    "grafana",
    "e2e",
    "typescript"
  ],
  "sideEffects": false,
  "repository": {
    "type": "git",
    "url": "http://github.com/grafana/grafana.git",
    "directory": "packages/grafana-e2e-selectors"
  },
  "main": "src/index.ts",
  "types": "src/index.ts",
  "publishConfig": {
    "main": "dist/index.js",
    "module": "dist/esm/index.js",
    "types": "dist/index.d.ts",
    "access": "public"
  },
  "files": [
    "dist",
    "./README.md",
    "./CHANGELOG.md",
    "LICENSE_APACHE2"
  ],
  "scripts": {
    "generate-selectors": "yarn ts-node --skipProject ./scripts/generate-e2e-selectors.ts",
    "build": "tsc -p ./tsconfig.build.json && rollup -c rollup.config.ts",
    "bundle": "rollup -c rollup.config.ts",
    "clean": "rimraf ./dist ./compiled ./package.tgz",
    "typecheck": "tsc --emitDeclarationOnly false --noEmit",
    "prepack": "cp package.json package.json.bak && node ../../scripts/prepare-packagejson.js",
    "postpack": "mv package.json.bak package.json"
  },
  "devDependencies": {
<<<<<<< HEAD
    "@rollup/plugin-node-resolve": "15.2.3",
    "@types/node": "20.16.5",
    "@types/semver": "7.5.8",
    "esbuild": "0.20.2",
=======
    "@rollup/plugin-node-resolve": "15.3.0",
    "@types/node": "20.16.9",
    "esbuild": "0.24.0",
>>>>>>> 826245f5
    "rimraf": "6.0.1",
    "rollup": "2.79.1",
    "rollup-plugin-dts": "^5.0.0",
    "rollup-plugin-esbuild": "5.0.0",
    "rollup-plugin-node-externals": "^5.0.0",
    "ts-node": "10.9.2"
  },
  "dependencies": {
    "@grafana/tsconfig": "^2.0.0",
    "semver": "7.6.3",
    "tslib": "2.7.0",
    "typescript": "5.5.4"
  }
}<|MERGE_RESOLUTION|>--- conflicted
+++ resolved
@@ -40,16 +40,10 @@
     "postpack": "mv package.json.bak package.json"
   },
   "devDependencies": {
-<<<<<<< HEAD
-    "@rollup/plugin-node-resolve": "15.2.3",
-    "@types/node": "20.16.5",
-    "@types/semver": "7.5.8",
-    "esbuild": "0.20.2",
-=======
     "@rollup/plugin-node-resolve": "15.3.0",
     "@types/node": "20.16.9",
+    "@types/semver": "7.5.8",
     "esbuild": "0.24.0",
->>>>>>> 826245f5
     "rimraf": "6.0.1",
     "rollup": "2.79.1",
     "rollup-plugin-dts": "^5.0.0",
