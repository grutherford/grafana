import { t } from 'i18next';
<<<<<<< HEAD
import React, { ComponentProps, useCallback, useEffect, useRef, useState } from 'react';
=======
import { ComponentProps, useCallback, useEffect, useRef, useState } from 'react';
import * as React from 'react';
>>>>>>> 3ede2dba
import {
  default as ReactSelect,
  IndicatorsContainerProps,
  Props as ReactSelectProps,
  ClearIndicatorProps,
} from 'react-select';
import { default as ReactAsyncSelect } from 'react-select/async';
import { default as AsyncCreatable } from 'react-select/async-creatable';
import Creatable from 'react-select/creatable';

import { SelectableValue, toOption } from '@grafana/data';

import { useTheme2 } from '../../themes';
import { Icon } from '../Icon/Icon';
import { Spinner } from '../Spinner/Spinner';

import { CustomInput } from './CustomInput';
import { DropdownIndicator } from './DropdownIndicator';
import { IndicatorsContainer } from './IndicatorsContainer';
import { InputControl } from './InputControl';
import { MultiValueContainer, MultiValueRemove } from './MultiValue';
import { SelectContainer } from './SelectContainer';
import { SelectMenu, SelectMenuOptions, VirtualizedSelectMenu } from './SelectMenu';
import { SelectOptionGroup } from './SelectOptionGroup';
<<<<<<< HEAD
=======
import { SelectOptionGroupHeader } from './SelectOptionGroupHeader';
>>>>>>> 3ede2dba
import { Props, SingleValue } from './SingleValue';
import { ValueContainer } from './ValueContainer';
import { getSelectStyles } from './getSelectStyles';
import { useCustomSelectStyles } from './resetSelectStyles';
import { ActionMeta, InputActionMeta, SelectBaseProps } from './types';
import { cleanValue, findSelectedValue, omitDescriptions } from './utils';

const CustomControl = (props: any) => {
  const {
    children,
    innerProps,
    selectProps: { menuIsOpen, onMenuClose, onMenuOpen },
    isFocused,
    isMulti,
    getValue,
    innerRef,
  } = props;
  const selectProps = props.selectProps as SelectBaseProps<any>;

  if (selectProps.renderControl) {
    return React.createElement(selectProps.renderControl, {
      isOpen: menuIsOpen,
      value: isMulti ? getValue() : getValue()[0],
      ref: innerRef,
      onClick: menuIsOpen ? onMenuClose : onMenuOpen,
      onBlur: onMenuClose,
      disabled: !!selectProps.disabled,
      invalid: !!selectProps.invalid,
    });
  }

  return (
    <InputControl
      ref={innerRef}
      innerProps={innerProps}
      prefix={selectProps.prefix}
      focused={isFocused}
      invalid={!!selectProps.invalid}
      disabled={!!selectProps.disabled}
    >
      {children}
    </InputControl>
  );
};

interface SelectPropsWithExtras extends ReactSelectProps {
  maxVisibleValues?: number | undefined;
  showAllSelectedWhenOpen: boolean;
  noMultiValueWrap?: boolean;
}

export function SelectBase<T, Rest = {}>({
  allowCustomValue = false,
  allowCreateWhileLoading = false,
  'aria-label': ariaLabel,
  'data-testid': dataTestid,
  autoFocus = false,
  backspaceRemovesValue = true,
  blurInputOnSelect,
  cacheOptions,
  className,
  closeMenuOnSelect = true,
  components,
  createOptionPosition = 'last',
  defaultOptions,
  defaultValue,
  disabled = false,
  filterOption,
  formatCreateLabel,
  getOptionLabel,
  getOptionValue,
  inputValue,
  invalid,
  isClearable = false,
  id,
  isLoading = false,
  isMulti = false,
  inputId,
  isOpen,
  isOptionDisabled,
  isSearchable = true,
  loadOptions,
  loadingMessage = 'Loading options...',
  maxMenuHeight = 300,
  minMenuHeight,
  maxVisibleValues,
  menuPlacement = 'auto',
  menuPosition,
  menuShouldPortal = true,
  noOptionsMessage = t('grafana-ui.select.no-options-label', 'No options found'),
  onBlur,
  onChange,
  onCloseMenu,
  onCreateOption,
  onInputChange,
  onKeyDown,
  onMenuScrollToBottom,
  onMenuScrollToTop,
  onOpenMenu,
  onFocus,
  openMenuOnFocus = false,
  options = [],
  placeholder = t('grafana-ui.select.placeholder', 'Choose'),
  prefix,
  renderControl,
  showAllSelectedWhenOpen = true,
  tabSelectsValue = true,
  value,
  virtualized = false,
  noMultiValueWrap,
  width,
  isValidNewOption,
  formatOptionLabel,
  hideSelectedOptions,
  ...rest
}: SelectBaseProps<T> & Rest) {
  const theme = useTheme2();
  const styles = getSelectStyles(theme);

  const reactSelectRef = useRef<{ controlRef: HTMLElement }>(null);
  const [closeToBottom, setCloseToBottom] = useState<boolean>(false);
  const selectStyles = useCustomSelectStyles(theme, width);
  const [hasInputValue, setHasInputValue] = useState<boolean>(!!inputValue);

  // Infer the menu position for asynchronously loaded options. menuPlacement="auto" doesn't work when the menu is
  // automatically opened when the component is created (it happens in SegmentSelect by setting menuIsOpen={true}).
  // We can remove this workaround when the bug in react-select is fixed: https://github.com/JedWatson/react-select/issues/4936
  // Note: we use useEffect instead of hooking into onMenuOpen due to another bug: https://github.com/JedWatson/react-select/issues/3375
  useEffect(() => {
    if (
      loadOptions &&
      isOpen &&
      reactSelectRef.current &&
      reactSelectRef.current.controlRef &&
      menuPlacement === 'auto'
    ) {
      const distance = window.innerHeight - reactSelectRef.current.controlRef.getBoundingClientRect().bottom;
      setCloseToBottom(distance < maxMenuHeight);
    }
  }, [maxMenuHeight, menuPlacement, loadOptions, isOpen]);

  const onChangeWithEmpty = useCallback(
    (value: SelectableValue<T>, action: ActionMeta) => {
      if (isMulti && (value === undefined || value === null)) {
        return onChange([], action);
      }
      onChange(value, action);
    },
    [isMulti, onChange]
  );

  let ReactSelectComponent = ReactSelect;

  const creatableProps: ComponentProps<typeof Creatable<SelectableValue<T>>> = {};
  let asyncSelectProps: any = {};
  let selectedValue;
  if (isMulti && loadOptions) {
    selectedValue = value as any;
  } else {
    // If option is passed as a plain value (value property from SelectableValue property)
    // we are selecting the corresponding value from the options
    if (isMulti && value && Array.isArray(value) && !loadOptions) {
      selectedValue = value.map((v) => {
        // @ts-ignore
        const selectableValue = findSelectedValue(v.value ?? v, options);
        // If the select allows custom values there likely won't be a selectableValue in options
        // so we must return a new selectableValue
        if (selectableValue) {
          return selectableValue;
        }
        return typeof v === 'string' ? toOption(v) : v;
      });
    } else if (loadOptions) {
      const hasValue = defaultValue || value;
      selectedValue = hasValue ? [hasValue] : [];
    } else {
      selectedValue = cleanValue(value, options);
    }
  }

  const [internalInputValue, setInternalInputValue] = useState('');

  const commonSelectProps = {
    'aria-label': ariaLabel,
    'data-testid': dataTestid,
    autoFocus,
    backspaceRemovesValue,
    blurInputOnSelect,
    captureMenuScroll: onMenuScrollToBottom || onMenuScrollToTop,
    closeMenuOnSelect,
    // We don't want to close if we're actually scrolling the menu
    // So only close if none of the parents are the select menu itself
    defaultValue,
    // Also passing disabled, as this is the new Select API, and I want to use this prop instead of react-select's one
    disabled,
    // react-select always tries to filter the options even at first menu open, which is a problem for performance
    // in large lists. So we set it to not try to filter the options if there is no input value.
    filterOption: hasInputValue ? filterOption : null,
    getOptionLabel,
    getOptionValue,
    hideSelectedOptions,
    inputValue,
    invalid,
    isClearable,
    id,
    // Passing isDisabled as react-select accepts this prop
    isDisabled: disabled,
    isLoading,
    isMulti,
    inputId,
    isOptionDisabled,
    isSearchable,
    maxMenuHeight,
    minMenuHeight,
    maxVisibleValues,
    menuIsOpen: isOpen,
    menuPlacement: menuPlacement === 'auto' && closeToBottom ? 'top' : menuPlacement,
    menuPosition,
    menuShouldBlockScroll: true,
    menuPortalTarget: menuShouldPortal && typeof document !== 'undefined' ? document.body : undefined,
    menuShouldScrollIntoView: false,
    onBlur,
    onChange: onChangeWithEmpty,
    onInputChange: (val: string, actionMeta: InputActionMeta) => {
      const newValue = onInputChange?.(val, actionMeta) ?? val;
      const newHasValue = !!newValue;
      if (newHasValue !== hasInputValue) {
        setHasInputValue(newHasValue);
      }

      return newValue;
    },
    onKeyDown,
    onMenuClose: onCloseMenu,
    onMenuOpen: onOpenMenu,
    onMenuScrollToBottom: onMenuScrollToBottom,
    onMenuScrollToTop: onMenuScrollToTop,
    onFocus,
    formatOptionLabel,
    openMenuOnFocus,
    options: virtualized ? omitDescriptions(options) : options,
    placeholder,
    prefix,
    renderControl,
    showAllSelectedWhenOpen,
    tabSelectsValue,
    value: isMulti ? selectedValue : selectedValue?.[0],
    noMultiValueWrap,
  };

  if (allowCustomValue) {
    ReactSelectComponent = Creatable;
    creatableProps.allowCreateWhileLoading = allowCreateWhileLoading;
    creatableProps.formatCreateLabel = formatCreateLabel ?? defaultFormatCreateLabel;
    creatableProps.onCreateOption = onCreateOption;
    creatableProps.createOptionPosition = createOptionPosition;
    creatableProps.isValidNewOption = isValidNewOption;

    // code needed to allow editing a custom value once entered
    // we only want to do this for single selects, not multi
    if (!isMulti) {
      creatableProps.inputValue = internalInputValue;
      creatableProps.onMenuOpen = () => {
        // make sure we call the base onMenuOpen if it exists
        commonSelectProps.onMenuOpen?.();

        // restore the input state to the selected value
        setInternalInputValue(selectedValue?.[0]?.label ?? '');
      };
      creatableProps.onInputChange = (val, actionMeta) => {
        // make sure we call the base onInputChange
        commonSelectProps.onInputChange(val, actionMeta);

        // update the input value state on change since we're explicitly controlling it
        if (actionMeta.action === 'input-change') {
          setInternalInputValue(val);
        }
      };
      creatableProps.onMenuClose = () => {
        // make sure we call the base onMenuClose if it exists
        commonSelectProps.onMenuClose?.();

        // clear the input state on menu close, else react-select won't show the SingleValue component correctly
        setInternalInputValue('');
      };
    }
  }

  // Instead of having AsyncSelect, as a separate component we render ReactAsyncSelect
  if (loadOptions) {
    ReactSelectComponent = allowCustomValue ? AsyncCreatable : ReactAsyncSelect;
    asyncSelectProps = {
      loadOptions,
      cacheOptions,
      defaultOptions,
    };
  }

  const SelectMenuComponent = virtualized ? VirtualizedSelectMenu : SelectMenu;

  return (
    <>
      <ReactSelectComponent
        ref={reactSelectRef}
        components={{
          MenuList: SelectMenuComponent,
          Group: SelectOptionGroup,
          GroupHeading: SelectOptionGroupHeader,
          ValueContainer,
          IndicatorsContainer: CustomIndicatorsContainer,
          IndicatorSeparator: IndicatorSeparator,
          Control: CustomControl,
          Option: SelectMenuOptions,
          ClearIndicator(props: ClearIndicatorProps) {
            const { clearValue } = props;
            return (
              <Icon
                name="times"
                role="button"
                aria-label="select-clear-value"
                className={styles.singleValueRemove}
                onMouseDown={(e) => {
                  e.preventDefault();
                  e.stopPropagation();
                  clearValue();
                }}
              />
            );
          },
          LoadingIndicator() {
            return <Spinner inline />;
          },
          LoadingMessage() {
            return <div className={styles.loadingMessage}>{loadingMessage}</div>;
          },
          NoOptionsMessage() {
            return (
              <div className={styles.loadingMessage} aria-label="No options provided">
                {noOptionsMessage}
              </div>
            );
          },
          DropdownIndicator: DropdownIndicator,
          SingleValue(props: Props<T>) {
            return <SingleValue {...props} isDisabled={disabled} />;
          },
          SelectContainer,
          MultiValueContainer: MultiValueContainer,
          MultiValueRemove: !disabled ? MultiValueRemove : () => null,
          Input: CustomInput,
          ...components,
        }}
        styles={selectStyles}
        className={className}
        {...commonSelectProps}
        {...creatableProps}
        {...asyncSelectProps}
        {...rest}
      />
    </>
  );
}

function defaultFormatCreateLabel(input: string) {
  return (
    <div style={{ display: 'flex', gap: '8px', alignItems: 'center' }}>
      <div>{input}</div>
      <div style={{ flexGrow: 1 }} />
      <div className="muted small" style={{ display: 'flex', gap: '8px', alignItems: 'center' }}>
        Hit enter to add
      </div>
    </div>
  );
}

type CustomIndicatorsContainerProps = IndicatorsContainerProps & {
  selectProps: SelectPropsWithExtras;
  children: React.ReactNode;
};

function CustomIndicatorsContainer(props: CustomIndicatorsContainerProps) {
  const { showAllSelectedWhenOpen, maxVisibleValues, menuIsOpen } = props.selectProps;

  const value = props.getValue();

  if (maxVisibleValues !== undefined && Array.isArray(props.children)) {
    const selectedValuesCount = value.length;

    if (selectedValuesCount > maxVisibleValues && !(showAllSelectedWhenOpen && menuIsOpen)) {
      const indicatorChildren = [...props.children];
      indicatorChildren.splice(
        -1,
        0,
        <span key="excess-values" id="excess-values">
          (+{selectedValuesCount - maxVisibleValues})
        </span>
      );

      return <IndicatorsContainer {...props}>{indicatorChildren}</IndicatorsContainer>;
    }
  }

  return <IndicatorsContainer {...props} />;
}

function IndicatorSeparator() {
  return <></>;
}<|MERGE_RESOLUTION|>--- conflicted
+++ resolved
@@ -1,10 +1,6 @@
 import { t } from 'i18next';
-<<<<<<< HEAD
-import React, { ComponentProps, useCallback, useEffect, useRef, useState } from 'react';
-=======
 import { ComponentProps, useCallback, useEffect, useRef, useState } from 'react';
 import * as React from 'react';
->>>>>>> 3ede2dba
 import {
   default as ReactSelect,
   IndicatorsContainerProps,
@@ -29,10 +25,7 @@
 import { SelectContainer } from './SelectContainer';
 import { SelectMenu, SelectMenuOptions, VirtualizedSelectMenu } from './SelectMenu';
 import { SelectOptionGroup } from './SelectOptionGroup';
-<<<<<<< HEAD
-=======
 import { SelectOptionGroupHeader } from './SelectOptionGroupHeader';
->>>>>>> 3ede2dba
 import { Props, SingleValue } from './SingleValue';
 import { ValueContainer } from './ValueContainer';
 import { getSelectStyles } from './getSelectStyles';
@@ -213,8 +206,6 @@
     }
   }
 
-  const [internalInputValue, setInternalInputValue] = useState('');
-
   const commonSelectProps = {
     'aria-label': ariaLabel,
     'data-testid': dataTestid,
@@ -290,35 +281,6 @@
     creatableProps.onCreateOption = onCreateOption;
     creatableProps.createOptionPosition = createOptionPosition;
     creatableProps.isValidNewOption = isValidNewOption;
-
-    // code needed to allow editing a custom value once entered
-    // we only want to do this for single selects, not multi
-    if (!isMulti) {
-      creatableProps.inputValue = internalInputValue;
-      creatableProps.onMenuOpen = () => {
-        // make sure we call the base onMenuOpen if it exists
-        commonSelectProps.onMenuOpen?.();
-
-        // restore the input state to the selected value
-        setInternalInputValue(selectedValue?.[0]?.label ?? '');
-      };
-      creatableProps.onInputChange = (val, actionMeta) => {
-        // make sure we call the base onInputChange
-        commonSelectProps.onInputChange(val, actionMeta);
-
-        // update the input value state on change since we're explicitly controlling it
-        if (actionMeta.action === 'input-change') {
-          setInternalInputValue(val);
-        }
-      };
-      creatableProps.onMenuClose = () => {
-        // make sure we call the base onMenuClose if it exists
-        commonSelectProps.onMenuClose?.();
-
-        // clear the input state on menu close, else react-select won't show the SingleValue component correctly
-        setInternalInputValue('');
-      };
-    }
   }
 
   // Instead of having AsyncSelect, as a separate component we render ReactAsyncSelect
