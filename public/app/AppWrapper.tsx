--- conflicted
+++ resolved
@@ -4,13 +4,8 @@
 import { Switch, RouteComponentProps } from 'react-router-dom';
 import { CompatRoute, Navigate } from 'react-router-dom-v5-compat';
 
-<<<<<<< HEAD
-import { config, navigationLogger, reportInteraction } from '@grafana/runtime';
+import { config, locationService, navigationLogger, reportInteraction } from '@grafana/runtime';
 import { ErrorBoundaryAlert, GlobalStyles, PortalContainer, TimeRangeProvider } from '@grafana/ui';
-=======
-import { config, locationService, navigationLogger, reportInteraction } from '@grafana/runtime';
-import { ErrorBoundaryAlert, GlobalStyles, PortalContainer } from '@grafana/ui';
->>>>>>> 38f57d27
 import { getAppRoutes } from 'app/routes/routes';
 import { store } from 'app/store/store';
 
