--- conflicted
+++ resolved
@@ -52,17 +52,10 @@
                         label-class="width-11">
         </gf-form-switch>
         <gf-form-switch class="gf-form"
-<<<<<<< HEAD
                         label="Build Mode"
                         tooltip="Enable build mode. Shortcut: CTRL+B"
                         checked="dashboard.editMode"
-                        label-class="width-10">
-=======
-                        label="Hide Controls"
-                        tooltip="Hide row controls. Shortcut: CTRL+H"
-                        checked="dashboard.hideControls"
                         label-class="width-11">
->>>>>>> 6c340dcb
         </gf-form-switch>
         <gf-form-switch class="gf-form"
                         label="Shared Crosshair"
