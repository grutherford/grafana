import { css } from '@emotion/css';
import { uniqBy } from 'lodash';
import { useEffect, useMemo, useState } from 'react';

<<<<<<< HEAD
import { GrafanaTheme2, SelectableValue } from '@grafana/data';
import { getBackendSrv, getDataSourceSrv } from '@grafana/runtime';
=======
import { AppEvents, GrafanaTheme2, SelectableValue } from '@grafana/data';
import { getAppEvents, getDataSourceSrv } from '@grafana/runtime';
>>>>>>> 3fcc2597
import { EmptyState, FilterInput, InlineLabel, MultiSelect, Spinner, useStyles2, Stack } from '@grafana/ui';
import { t, Trans } from 'app/core/internationalization';
import { createQueryText } from 'app/core/utils/richHistory';
import { useAllQueryTemplatesQuery } from 'app/features/query-library';
import { QueryTemplate } from 'app/features/query-library/types';

import { getDatasourceSrv } from '../../plugins/datasource_srv';

import { QueryLibraryProps } from './QueryLibrary';
<<<<<<< HEAD
=======
import { queryLibraryTrackFilterDatasource } from './QueryLibraryAnalyticsEvents';
>>>>>>> 3fcc2597
import QueryTemplatesTable from './QueryTemplatesTable';
import { QueryTemplateRow } from './QueryTemplatesTable/types';
import { searchQueryLibrary } from './utils/search';

interface QueryTemplatesListProps extends QueryLibraryProps {}

export function QueryTemplatesList(props: QueryTemplatesListProps) {
  const { data, isLoading, error } = useAllQueryTemplatesQuery();
  const [searchQuery, setSearchQuery] = useState('');
  const [datasourceFilters, setDatasourceFilters] = useState<Array<SelectableValue<string>>>(
    props.activeDatasources?.map((ds) => ({ value: ds, label: ds })) || []
  );

  const [allQueryTemplateRows, setAllQueryTemplateRows] = useState<QueryTemplateRow[]>([]);
  const [isRowsLoading, setIsRowsLoading] = useState(true);
  const styles = useStyles2(getStyles);

  useEffect(() => {
<<<<<<< HEAD
    let isMounted = true;
=======
    let shouldCancel = true;
>>>>>>> 3fcc2597

    const fetchRows = async () => {
      if (!data) {
        setIsRowsLoading(false);
        return;
      }

<<<<<<< HEAD
      try {
        console.log('data:', data);
        // Fetch unique users from the data
        const userQtList = uniqBy(
          data.map((qt) => qt.user),
          'userId'
        );

        console.log('userQtList:', userQtList);

        // Fetch additional user data
        const userDataList = await Promise.all(
          userQtList.map((user) => {
            if (user?.userId) {
              return getBackendSrv().get(`apis/iam.grafana.app/v0alpha1/namespaces/default/users/${user.userId}`);
            } else {
              // Should never happen
              return Promise.resolve(null);
            }
          })
        );

        console.log('userDataList:', userDataList);

        // Create a map of user IDs/logins to user data

        // console.log('userMap:', userMap);

        const rowsPromises = data.map(async (queryTemplate: QueryTemplate, index: number) => {
=======
      const rowsPromises = data.map(async (queryTemplate: QueryTemplate, index: number) => {
        try {
>>>>>>> 3fcc2597
          const datasourceRef = queryTemplate.targets[0]?.datasource;
          const datasourceApi = await getDataSourceSrv().get(datasourceRef);
          const datasourceType = getDatasourceSrv().getInstanceSettings(datasourceRef)?.meta.name || '';
          const query = queryTemplate.targets[0];
          const queryText = createQueryText(query, datasourceApi);
          const datasourceName = datasourceApi?.name || '';

<<<<<<< HEAD
          // Retrieve the user data for the current query template
          // Retrieve the user data for the current query template

          const extendedUserData = userDataList.find(
            (userData) => userData?.metadata.name === queryTemplate.user?.userId
          );

          console.log('extendedUserData:', extendedUserData);

=======
>>>>>>> 3fcc2597
          return {
            index: index.toString(),
            uid: queryTemplate.uid,
            datasourceName,
            datasourceRef,
            datasourceType,
            createdAtTimestamp: queryTemplate?.createdAtTimestamp || 0,
            query,
            queryText,
            description: queryTemplate.title,
<<<<<<< HEAD
            user: extendedUserData?.spec.name,
          };
        });

        const rows = await Promise.all(rowsPromises);

        if (isMounted) {
          setAllQueryTemplateRows(rows);
          setIsRowsLoading(false);
        }
      } catch (error) {
        console.error('Error fetching query template rows:', error);
        if (isMounted) {
          setIsRowsLoading(false);
        }
=======
            user: queryTemplate.user,
          };
        } catch (error) {
          getAppEvents().publish({
            type: AppEvents.alertError.name,
            payload: [
              t(
                'query-library.query-template-get-error',
                'Error attempting to get query template from the library: {{error}}',
                { error: JSON.stringify(error) }
              ),
            ],
          });
          return { index: index.toString(), error };
        }
      });

      const results = await Promise.allSettled(rowsPromises);
      const rows = results.filter((result) => result.status === 'fulfilled').map((result) => result.value);

      if (shouldCancel) {
        setAllQueryTemplateRows(rows);
        setIsRowsLoading(false);
>>>>>>> 3fcc2597
      }
    };

    fetchRows();

    return () => {
<<<<<<< HEAD
      isMounted = false;
=======
      shouldCancel = false;
>>>>>>> 3fcc2597
    };
  }, [data]);

  const queryTemplateRows = useMemo(
    () =>
      searchQueryLibrary(
        allQueryTemplateRows,
        searchQuery,
        datasourceFilters.map((f) => f.value || '')
      ),
    [allQueryTemplateRows, searchQuery, datasourceFilters]
  );

  const datasourceNames = useMemo(() => {
    return uniqBy(allQueryTemplateRows, 'datasourceName').map((row) => row.datasourceName);
  }, [allQueryTemplateRows]);

  if (error) {
    return (
      <EmptyState variant="not-found" message={`Something went wrong`}>
        {error.message}
      </EmptyState>
    );
  }

  if (isLoading || isRowsLoading) {
    return <Spinner />;
  }

  if (!data || data.length === 0) {
    return (
      <EmptyState message={`Query Library`} variant="not-found">
        <p>
          {
            "You haven't saved any queries to your library yet. Start adding them from Explore or your Query History tab."
          }
        </p>
      </EmptyState>
    );
  }

  return (
    <>
      <Stack gap={0.5}>
        <FilterInput
          className={styles.searchInput}
          placeholder={t('query-library.search', 'Search by data source, query content or description')}
          aria-label={t('query-library.search', 'Search by data source, query content or description')}
          value={searchQuery}
          onChange={(query) => setSearchQuery(query)}
          escapeRegex={false}
        />
        <InlineLabel className={styles.label} width="auto">
          <Trans i18nKey="query-library.datasource-names">Datasource name(s):</Trans>
        </InlineLabel>
        <MultiSelect
          className={styles.multiSelect}
<<<<<<< HEAD
          onChange={setDatasourceFilters}
=======
          onChange={(items, actionMeta) => {
            setDatasourceFilters(items);
            actionMeta.action === 'select-option' && queryLibraryTrackFilterDatasource();
          }}
>>>>>>> 3fcc2597
          value={datasourceFilters}
          options={datasourceNames.map((r) => {
            return { value: r, label: r };
          })}
          placeholder={'Filter queries for data sources(s)'}
          aria-label={'Filter queries for data sources(s)'}
        />
      </Stack>
      <QueryTemplatesTable queryTemplateRows={queryTemplateRows} />
    </>
  );
}

const getStyles = (theme: GrafanaTheme2) => ({
  searchInput: css({
    maxWidth: theme.spacing(55),
  }),
  multiSelect: css({
    maxWidth: theme.spacing(65),
  }),
  label: css({
    marginLeft: theme.spacing(1),
    border: `1px solid ${theme.colors.secondary.border}`,
  }),
});<|MERGE_RESOLUTION|>--- conflicted
+++ resolved
@@ -1,16 +1,12 @@
 import { css } from '@emotion/css';
+import { t } from 'i18next';
 import { uniqBy } from 'lodash';
 import { useEffect, useMemo, useState } from 'react';
 
-<<<<<<< HEAD
 import { GrafanaTheme2, SelectableValue } from '@grafana/data';
 import { getBackendSrv, getDataSourceSrv } from '@grafana/runtime';
-=======
-import { AppEvents, GrafanaTheme2, SelectableValue } from '@grafana/data';
-import { getAppEvents, getDataSourceSrv } from '@grafana/runtime';
->>>>>>> 3fcc2597
-import { EmptyState, FilterInput, InlineLabel, MultiSelect, Spinner, useStyles2, Stack } from '@grafana/ui';
-import { t, Trans } from 'app/core/internationalization';
+import { EmptyState, FilterInput, InlineLabel, MultiSelect, Spinner, Stack, useStyles2 } from '@grafana/ui';
+import { Trans } from 'app/core/internationalization';
 import { createQueryText } from 'app/core/utils/richHistory';
 import { useAllQueryTemplatesQuery } from 'app/features/query-library';
 import { QueryTemplate } from 'app/features/query-library/types';
@@ -18,10 +14,7 @@
 import { getDatasourceSrv } from '../../plugins/datasource_srv';
 
 import { QueryLibraryProps } from './QueryLibrary';
-<<<<<<< HEAD
-=======
 import { queryLibraryTrackFilterDatasource } from './QueryLibraryAnalyticsEvents';
->>>>>>> 3fcc2597
 import QueryTemplatesTable from './QueryTemplatesTable';
 import { QueryTemplateRow } from './QueryTemplatesTable/types';
 import { searchQueryLibrary } from './utils/search';
@@ -40,11 +33,7 @@
   const styles = useStyles2(getStyles);
 
   useEffect(() => {
-<<<<<<< HEAD
     let isMounted = true;
-=======
-    let shouldCancel = true;
->>>>>>> 3fcc2597
 
     const fetchRows = async () => {
       if (!data) {
@@ -52,7 +41,6 @@
         return;
       }
 
-<<<<<<< HEAD
       try {
         console.log('data:', data);
         // Fetch unique users from the data
@@ -82,10 +70,6 @@
         // console.log('userMap:', userMap);
 
         const rowsPromises = data.map(async (queryTemplate: QueryTemplate, index: number) => {
-=======
-      const rowsPromises = data.map(async (queryTemplate: QueryTemplate, index: number) => {
-        try {
->>>>>>> 3fcc2597
           const datasourceRef = queryTemplate.targets[0]?.datasource;
           const datasourceApi = await getDataSourceSrv().get(datasourceRef);
           const datasourceType = getDatasourceSrv().getInstanceSettings(datasourceRef)?.meta.name || '';
@@ -93,7 +77,6 @@
           const queryText = createQueryText(query, datasourceApi);
           const datasourceName = datasourceApi?.name || '';
 
-<<<<<<< HEAD
           // Retrieve the user data for the current query template
           // Retrieve the user data for the current query template
 
@@ -103,8 +86,6 @@
 
           console.log('extendedUserData:', extendedUserData);
 
-=======
->>>>>>> 3fcc2597
           return {
             index: index.toString(),
             uid: queryTemplate.uid,
@@ -115,7 +96,6 @@
             query,
             queryText,
             description: queryTemplate.title,
-<<<<<<< HEAD
             user: extendedUserData?.spec.name,
           };
         });
@@ -131,42 +111,13 @@
         if (isMounted) {
           setIsRowsLoading(false);
         }
-=======
-            user: queryTemplate.user,
-          };
-        } catch (error) {
-          getAppEvents().publish({
-            type: AppEvents.alertError.name,
-            payload: [
-              t(
-                'query-library.query-template-get-error',
-                'Error attempting to get query template from the library: {{error}}',
-                { error: JSON.stringify(error) }
-              ),
-            ],
-          });
-          return { index: index.toString(), error };
-        }
-      });
-
-      const results = await Promise.allSettled(rowsPromises);
-      const rows = results.filter((result) => result.status === 'fulfilled').map((result) => result.value);
-
-      if (shouldCancel) {
-        setAllQueryTemplateRows(rows);
-        setIsRowsLoading(false);
->>>>>>> 3fcc2597
       }
     };
 
     fetchRows();
 
     return () => {
-<<<<<<< HEAD
       isMounted = false;
-=======
-      shouldCancel = false;
->>>>>>> 3fcc2597
     };
   }, [data]);
 
@@ -224,14 +175,10 @@
         </InlineLabel>
         <MultiSelect
           className={styles.multiSelect}
-<<<<<<< HEAD
-          onChange={setDatasourceFilters}
-=======
           onChange={(items, actionMeta) => {
             setDatasourceFilters(items);
             actionMeta.action === 'select-option' && queryLibraryTrackFilterDatasource();
           }}
->>>>>>> 3fcc2597
           value={datasourceFilters}
           options={datasourceNames.map((r) => {
             return { value: r, label: r };
