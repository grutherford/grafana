--- conflicted
+++ resolved
@@ -119,11 +119,6 @@
   api: {
     discoverFeatures: jest.mocked(discoverFeatures),
     fetchRulerRulesGroup: jest.mocked(fetchRulerRulesGroup),
-<<<<<<< HEAD
-=======
-    fetchRulerRulesNamespace: jest.mocked(fetchRulerRulesNamespace),
-    fetchRulerRules: jest.mocked(fetchRulerRules),
->>>>>>> 45835f7e
   },
 };
 
