import { css, cx } from '@emotion/css';
import { isEmpty } from 'lodash';
import { ReactElement, useMemo, useState } from 'react';
import { useLocation } from 'react-router';
import { useMeasure } from 'react-use';

import { DataFrameJSON, GrafanaTheme2, IconName, TimeRange } from '@grafana/data';
import {
  CustomVariable,
  SceneComponentProps,
  SceneObjectBase,
  TextBoxVariable,
  VariableValue,
  sceneGraph,
} from '@grafana/scenes';
import {
  Alert,
  EmptyState,
  Icon,
  LoadingBar,
  Pagination,
  Stack,
  Text,
  Tooltip,
  useStyles2,
  withErrorBoundary,
} from '@grafana/ui';
import { Trans, t } from 'app/core/internationalization';
import {
  GrafanaAlertStateWithReason,
  isAlertStateWithReason,
  isGrafanaAlertState,
  mapStateWithReasonToBaseState,
  mapStateWithReasonToReason,
} from 'app/types/unified-alerting-dto';

import { trackUseCentralHistoryFilterByClicking, trackUseCentralHistoryMaxEventsReached } from '../../../Analytics';
import { stateHistoryApi } from '../../../api/stateHistoryApi';
import { usePagination } from '../../../hooks/usePagination';
import { combineMatcherStrings, labelsMatchMatchers } from '../../../utils/alertmanager';
import { GRAFANA_RULES_SOURCE_NAME } from '../../../utils/datasource';
import { parsePromQLStyleMatcherLooseSafe } from '../../../utils/matchers';
import { createRelativeUrl } from '../../../utils/url';
import { AlertLabels } from '../../AlertLabels';
import { CollapseToggle } from '../../CollapseToggle';
import { LogRecord } from '../state-history/common';
import { isLine, isNumbers } from '../state-history/useRuleHistoryRecords';

import { LABELS_FILTER, STATE_FILTER_FROM, STATE_FILTER_TO, StateFilterValues } from './CentralAlertHistoryScene';
import { EventDetails } from './EventDetails';
import { HistoryErrorMessage } from './HistoryErrorMessage';

export const LIMIT_EVENTS = 5000; // limit is hard-capped at 5000 at the BE level.
const PAGE_SIZE = 100;

/**
 *
 * This component displays a list of history events.
 * It fetches the events from the history api and displays them in a list.
 * The list is filtered by the labels in the filter variable and by the time range variable in the scene graph.
 */
interface HistoryEventsListProps {
  timeRange: TimeRange;
  valueInLabelFilter: VariableValue;
  valueInStateToFilter: VariableValue;
  valueInStateFromFilter: VariableValue;
  addFilter: (key: string, value: string, type: FilterType) => void;
}
export const HistoryEventsList = ({
  timeRange,
  valueInLabelFilter,
  valueInStateToFilter,
  valueInStateFromFilter,
  addFilter,
}: HistoryEventsListProps) => {
  const from = timeRange?.from.unix();
  const to = timeRange?.to.unix();

  const {
    data: stateHistory,
    isLoading,
    isError,
    error,
  } = stateHistoryApi.endpoints.getRuleHistory.useQuery({
    from: from,
    to: to,
    limit: LIMIT_EVENTS,
  });

  const { historyRecords: historyRecordsNotSorted } = useRuleHistoryRecords(
    valueInLabelFilter.toString(),
    valueInStateToFilter.toString(),
    valueInStateFromFilter.toString(),
    stateHistory
  );

  const historyRecords = historyRecordsNotSorted.sort((a, b) => b.timestamp - a.timestamp);

  if (isError) {
    return <HistoryErrorMessage error={error} />;
  }

  const maximumEventsReached = !isLoading && stateHistory?.data?.values?.[0]?.length === LIMIT_EVENTS;
  if (maximumEventsReached) {
    trackUseCentralHistoryMaxEventsReached({ from, to });
  }

  return (
    <>
      {maximumEventsReached && (
        // we need this div here to prevent the alert from pushing the logs to the bottom of the screen since the Alert's wrapper has "flex-grow: 1"
        <div>
          <Alert
            severity="warning"
            title={t('alerting.central-alert-history.too-many-events.title', 'Unable to display all events')}
          >
            {t(
              'alerting.central-alert-history.too-many-events.text',
              'The selected time period has too many events to display. Displaying the last 5.000 events. Try using a shorter time period.'
            )}
          </Alert>
        </div>
      )}
      <LoadingIndicator visible={isLoading} />
      {!isLoading && <HistoryLogEvents logRecords={historyRecords} addFilter={addFilter} timeRange={timeRange} />}
    </>
  );
};

// todo: this function has been copied from RuleList.v2.tsx, should be moved to a shared location
const LoadingIndicator = ({ visible = false }) => {
  const [measureRef, { width }] = useMeasure<HTMLDivElement>();
  return <div ref={measureRef}>{visible && <LoadingBar width={width} data-testid="loading-bar" />}</div>;
};

interface HistoryLogEventsProps {
  logRecords: LogRecord[];
  addFilter: (key: string, value: string, type: FilterType) => void;
  timeRange: TimeRange;
}
function HistoryLogEvents({ logRecords, addFilter, timeRange }: HistoryLogEventsProps) {
  const { page, pageItems, numberOfPages, onPageChange } = usePagination(logRecords, 1, PAGE_SIZE);

  if (isEmpty(logRecords)) {
    return <EmptyState message={'No records found.'} variant={'not-found'}></EmptyState>;
  }

  return (
    <Stack direction="column" gap={0}>
      <ListHeader />
      <ul>
        {pageItems.map((record) => (
          <EventRow
            key={record.timestamp + (record.line.fingerprint ?? '')}
            record={record}
            addFilter={addFilter}
            timeRange={timeRange}
          />
        ))}
      </ul>
      {/* This paginations improves the performance considerably , making the page load faster */}
      <Pagination currentPage={page} numberOfPages={numberOfPages} onNavigate={onPageChange} hideWhenSinglePage />
    </Stack>
  );
}

function ListHeader() {
  const styles = useStyles2(getStyles);
  return (
    <div className={styles.headerWrapper}>
      <div className={styles.mainHeader}>
        <div className={styles.timeCol}>
          <Text variant="body">
            <Trans i18nKey="alerting.central-alert-history.details.header.timestamp">Timestamp</Trans>
          </Text>
        </div>
        <div className={styles.transitionCol}>
          <Text variant="body">
            <Trans i18nKey="alerting.central-alert-history.details.header.state">State</Trans>
          </Text>
        </div>
        <div className={styles.alertNameCol}>
          <Text variant="body">
            <Trans i18nKey="alerting.central-alert-history.details.header.alert-rule">Alert rule</Trans>
          </Text>
        </div>
        <div className={styles.labelsCol}>
          <Text variant="body">
            <Trans i18nKey="alerting.central-alert-history.details.header.instance">Instance</Trans>
          </Text>
        </div>
      </div>
    </div>
  );
}

interface EventRowProps {
  record: LogRecord;
  addFilter: (key: string, value: string, type: FilterType) => void;
  timeRange: TimeRange;
}
function EventRow({ record, addFilter, timeRange }: EventRowProps) {
  const styles = useStyles2(getStyles);
  const [isCollapsed, setIsCollapsed] = useState(true);
  function onLabelClick(label: string, value: string) {
    addFilter(label, value, 'label');
  }

  return (
    <Stack direction="column" gap={0}>
      <div
        className={cx(styles.header, isCollapsed ? styles.collapsedHeader : styles.notCollapsedHeader)}
        data-testid="event-row-header"
      >
        <CollapseToggle
          size="sm"
          className={styles.collapseToggle}
          isCollapsed={isCollapsed}
          onToggle={setIsCollapsed}
        />
        <Stack gap={0.5} direction={'row'} alignItems={'center'}>
          <div className={styles.timeCol}>
            <Timestamp time={record.timestamp} />
          </div>
          <div className={styles.transitionCol}>
            <EventTransition previous={record.line.previous} current={record.line.current} addFilter={addFilter} />
          </div>
          <div className={styles.alertNameCol}>
            {record.line.labels ? <AlertRuleName labels={record.line.labels} ruleUID={record.line.ruleUID} /> : null}
          </div>
          <div className={styles.labelsCol}>
            <AlertLabels labels={record.line.labels ?? {}} size="xs" onClick={onLabelClick} />
          </div>
        </Stack>
      </div>
      {!isCollapsed && (
        <div className={styles.expandedRow}>
          <EventDetails record={record} addFilter={addFilter} timeRange={timeRange} />
        </div>
      )}
    </Stack>
  );
}

interface AlertRuleNameProps {
  labels: Record<string, string>;
  ruleUID?: string;
}
function AlertRuleName({ labels, ruleUID }: AlertRuleNameProps) {
  const styles = useStyles2(getStyles);
  const { pathname, search } = useLocation();
  const returnTo = `${pathname}${search}`;
  const alertRuleName = labels.alertname;
  if (!ruleUID) {
    return (
      <Text>
        <Trans i18nKey="alerting.central-alert-history.details.unknown-rule">Unknown</Trans>
      </Text>
    );
  }
  const ruleViewUrl = createRelativeUrl(`/alerting/${GRAFANA_RULES_SOURCE_NAME}/${ruleUID}/view`, {
    tab: 'history',
    returnTo,
  });
  return (
    <Tooltip content={alertRuleName ?? ''}>
      <a href={ruleViewUrl} className={styles.alertName}>
        {alertRuleName}
      </a>
    </Tooltip>
  );
}

interface EventTransitionProps {
  previous: GrafanaAlertStateWithReason;
  current: GrafanaAlertStateWithReason;
  addFilter: (key: string, value: string, type: FilterType) => void;
}
function EventTransition({ previous, current, addFilter }: EventTransitionProps) {
  return (
    <Stack gap={0.5} direction={'row'}>
      <EventState state={previous} addFilter={addFilter} type="from" />
      <Icon name="arrow-right" size="lg" />
      <EventState state={current} addFilter={addFilter} type="to" />
    </Stack>
  );
}

interface StateIconProps {
  iconName: IconName;
  iconColor: string;
  tooltipContent: string;
  labelText: ReactElement;
  showLabel: boolean;
}
const StateIcon = ({ iconName, iconColor, tooltipContent, labelText, showLabel }: StateIconProps) => (
  <Tooltip content={tooltipContent} placement="top">
    <Stack gap={0.5} direction={'row'} alignItems="center">
      <Icon name={iconName} size="md" className={iconColor} />
      {showLabel && (
        <Text variant="body" weight="light">
          {labelText}
        </Text>
      )}
    </Stack>
  </Tooltip>
);

interface StateConfig {
  iconName: IconName;
  iconColor: string;
  tooltipContent: string;
  labelText: ReactElement;
}

interface StateConfigMap {
  [key: string]: StateConfig;
}

interface EventStateProps {
  state: GrafanaAlertStateWithReason;
  showLabel?: boolean;
  addFilter: (key: string, value: string, type: FilterType) => void;
  type: 'from' | 'to';
}
export function EventState({ state, showLabel = false, addFilter, type }: EventStateProps) {
  const styles = useStyles2(getStyles);
  const toolTip = t('alerting.central-alert-history.details.no-recognized-state', 'No recognized state');

  if (!isGrafanaAlertState(state) && !isAlertStateWithReason(state)) {
    return (
      <StateIcon
        iconName="exclamation-triangle"
        tooltipContent={toolTip}
        labelText={<Trans i18nKey="alerting.central-alert-history.details.unknown-event-state">Unknown</Trans>}
        showLabel={showLabel}
        iconColor={styles.warningColor}
      />
    );
  }
  const baseState = mapStateWithReasonToBaseState(state);
  const reason = mapStateWithReasonToReason(state);

  const stateConfig: StateConfigMap = {
    Normal: {
      iconName: 'check-circle',
      iconColor: Boolean(reason) ? styles.warningColor : styles.normalColor,
      tooltipContent: Boolean(reason) ? `Normal (${reason})` : 'Normal',
      labelText: <Trans i18nKey="alerting.central-alert-history.details.state.normal">Normal</Trans>,
    },
    Alerting: {
      iconName: 'exclamation-circle',
      iconColor: styles.alertingColor,
      tooltipContent: 'Alerting',
      labelText: <Trans i18nKey="alerting.central-alert-history.details.state.alerting">Alerting</Trans>,
    },
    NoData: {
      iconName: 'exclamation-triangle',
      iconColor: styles.warningColor,
      tooltipContent: 'Insufficient data',
      labelText: <Trans i18nKey="alerting.central-alert-history.details.state.no-data">No data</Trans>,
    },
    Error: {
      iconName: 'exclamation-circle',
      tooltipContent: 'Error',
      iconColor: styles.warningColor,
      labelText: <Trans i18nKey="alerting.central-alert-history.details.state.error">Error</Trans>,
    },
    Pending: {
      iconName: 'circle',
      iconColor: styles.warningColor,
      tooltipContent: Boolean(reason) ? `Pending (${reason})` : 'Pending',
      labelText: <Trans i18nKey="alerting.central-alert-history.details.state.pending">Pending</Trans>,
    },
  };

  function onStateClick() {
    addFilter('state', baseState, type === 'from' ? 'stateFrom' : 'stateTo');
  }

  const config = stateConfig[baseState] || { iconName: 'exclamation-triangle', tooltipContent: 'Unknown State' };
  return (
    <div
      onClick={onStateClick}
      onKeyDown={(e) => {
        if (e.key === 'Enter' || e.key === ' ') {
          onStateClick();
        }
      }}
      className={styles.state}
      role="button"
      tabIndex={0}
    >
      <StateIcon {...config} showLabel={showLabel} />
    </div>
  );
}

interface TimestampProps {
  time: number; // epoch timestamp
}

const Timestamp = ({ time }: TimestampProps) => {
  const dateTime = new Date(time);
  const formattedDate = dateTime.toLocaleString('en-US', {
    month: 'long',
    day: 'numeric',
    hour: '2-digit',
    minute: '2-digit',
    second: '2-digit',
    hour12: false,
  });

  return (
    <Text variant="body" weight="light">
      {formattedDate}
    </Text>
  );
};

export default withErrorBoundary(HistoryEventsList, { style: 'page' });

export const getStyles = (theme: GrafanaTheme2) => {
  return {
    header: css({
      display: 'flex',
      flexDirection: 'row',
      alignItems: 'center',
      padding: `${theme.spacing(1)} ${theme.spacing(1)} ${theme.spacing(1)} 0`,
      flexWrap: 'nowrap',
      '&:hover': {
        backgroundColor: theme.components.table.rowHoverBackground,
      },
    }),
    collapsedHeader: css({
      borderBottom: `1px solid ${theme.colors.border.weak}`,
    }),
    notCollapsedHeader: css({
      borderBottom: 'none',
    }),

    collapseToggle: css({
      background: 'none',
      border: 'none',
      marginTop: `-${theme.spacing(1)}`,
      marginBottom: `-${theme.spacing(1)}`,

      svg: {
        marginBottom: 0,
      },
    }),
    normalColor: css({
      fill: theme.colors.success.text,
    }),
    warningColor: css({
      fill: theme.colors.warning.text,
    }),
    alertingColor: css({
      fill: theme.colors.error.text,
    }),
    timeCol: css({
      width: '150px',
    }),
    transitionCol: css({
      width: '80px',
    }),
    alertNameCol: css({
      width: '300px',
    }),
    labelsCol: css({
      display: 'flex',
      overflow: 'hidden',
      alignItems: 'center',
      paddingRight: theme.spacing(2),
      flex: 1,
    }),
    alertName: css({
      whiteSpace: 'nowrap',
      cursor: 'pointer',
      overflow: 'hidden',
      textOverflow: 'ellipsis',
      display: 'block',
      color: theme.colors.text.link,
    }),
    expandedRow: css({
      padding: theme.spacing(2),
      marginLeft: theme.spacing(2),
      borderLeft: `1px solid ${theme.colors.border.weak}`,
    }),
    colorIcon: css({
      color: theme.colors.primary.text,
      '&:hover': {
        opacity: 0.8,
      },
    }),
    state: css({
      '&:hover': {
        opacity: 0.8,
        cursor: 'pointer',
      },
    }),
    headerWrapper: css({
      borderBottom: `1px solid ${theme.colors.border.weak}`,
    }),
    mainHeader: css({
      display: 'flex',
      flexDirection: 'row',
      alignItems: 'center',
      flexWrap: 'nowrap',
      marginLeft: '30px',
      padding: `${theme.spacing(1)} ${theme.spacing(1)} ${theme.spacing(1)} 0`,
      gap: theme.spacing(0.5),
    }),
  };
};

/**
 * This is a scene object that displays a list of history events.
 */

export class HistoryEventsListObject extends SceneObjectBase {
  public static Component = HistoryEventsListObjectRenderer;
  public constructor() {
    super({});
  }
}

export type FilterType = 'label' | 'stateFrom' | 'stateTo';

export function HistoryEventsListObjectRenderer({ model }: SceneComponentProps<HistoryEventsListObject>) {
  const { value: timeRange } = sceneGraph.getTimeRange(model).useState(); // get time range from scene graph
  // eslint-disable-next-line
  const labelsFiltersVariable = sceneGraph.lookupVariable(LABELS_FILTER, model)! as TextBoxVariable;
  // eslint-disable-next-line
  const stateToFilterVariable = sceneGraph.lookupVariable(STATE_FILTER_TO, model)! as CustomVariable;
  // eslint-disable-next-line
  const stateFromFilterVariable = sceneGraph.lookupVariable(STATE_FILTER_FROM, model)! as CustomVariable;

  const valueInfilterTextBox: VariableValue = labelsFiltersVariable.getValue();
  const valueInStateToFilter = stateToFilterVariable.getValue();
  const valueInStateFromFilter = stateFromFilterVariable.getValue();

  const addFilter = (key: string, value: string, type: FilterType) => {
    const newFilterToAdd = `${key}=${value}`;
    trackUseCentralHistoryFilterByClicking({ type, key, value });
    if (type === 'stateTo') {
      stateToFilterVariable.changeValueTo(value);
    }
    if (type === 'stateFrom') {
      stateFromFilterVariable.changeValueTo(value);
    }
    const finalFilter = combineMatcherStrings(valueInfilterTextBox.toString(), newFilterToAdd);
    if (type === 'label') {
      labelsFiltersVariable.setValue(finalFilter);
    }
  };

  return (
    <HistoryEventsList
      timeRange={timeRange}
      valueInLabelFilter={valueInfilterTextBox}
      addFilter={addFilter}
      valueInStateToFilter={valueInStateToFilter}
      valueInStateFromFilter={valueInStateFromFilter}
    />
  );
}
/**
 * This hook filters the history records based on the label, stateTo and stateFrom filters.
 * @param filterInLabel
 * @param filterInStateTo
 * @param filterInStateFrom
 * @param stateHistory the original history records
 * @returns the filtered history records
 */
function useRuleHistoryRecords(
  filterInLabel: string,
  filterInStateTo: string,
  filterInStateFrom: string,
  stateHistory?: DataFrameJSON
) {
  return useMemo(() => {
    if (!stateHistory?.data) {
      return { historyRecords: [] };
    }

    const filterMatchers = filterInLabel ? parsePromQLStyleMatcherLooseSafe(filterInLabel) : [];

    const [tsValues, lines] = stateHistory.data.values;
    const timestamps = isNumbers(tsValues) ? tsValues : [];

    // merge timestamp with "line"
    const logRecords = timestamps.reduce((acc: LogRecord[], timestamp: number, index: number) => {
      const line = lines[index];

      if (!isLine(line)) {
        return acc;
      }

      // values property can be undefined for some instance states (e.g. NoData)
<<<<<<< HEAD
      const shouldFilterByLabels = !isEmpty(filterMatchers);
      const labelsMatch =
        shouldFilterByLabels && !isEmpty(line.labels) ? labelsMatchMatchers(line.labels, filterMatchers) : true;
      if (!isGrafanaAlertState(line.current) || !isGrafanaAlertState(line.previous)) {
        return acc;
      }

=======
      const filterMatch = line.labels && labelsMatchMatchers(line.labels, filterMatchers);
>>>>>>> 4275eac3
      const baseStateTo = mapStateWithReasonToBaseState(line.current);
      const baseStateFrom = mapStateWithReasonToBaseState(line.previous);
      const stateToMatch = filterInStateTo !== StateFilterValues.all ? filterInStateTo === baseStateTo : true;
      const stateFromMatch = filterInStateFrom !== StateFilterValues.all ? filterInStateFrom === baseStateFrom : true;

      if (labelsMatch && stateToMatch && stateFromMatch) {
        acc.push({ timestamp, line });
      }

      return acc;
    }, []);

    return {
      historyRecords: logRecords,
    };
  }, [stateHistory, filterInLabel, filterInStateTo, filterInStateFrom]);
}<|MERGE_RESOLUTION|>--- conflicted
+++ resolved
@@ -1,8 +1,7 @@
 import { css, cx } from '@emotion/css';
 import { isEmpty } from 'lodash';
-import { ReactElement, useMemo, useState } from 'react';
-import { useLocation } from 'react-router';
-import { useMeasure } from 'react-use';
+import { ReactElement, useMemo } from 'react';
+import { useMeasure, useToggle } from 'react-use';
 
 import { DataFrameJSON, GrafanaTheme2, IconName, TimeRange } from '@grafana/data';
 import {
@@ -15,14 +14,16 @@
 } from '@grafana/scenes';
 import {
   Alert,
+  Button,
   EmptyState,
   Icon,
   LoadingBar,
   Pagination,
   Stack,
   Text,
-  Tooltip,
+  TextLink,
   useStyles2,
+  useTheme2,
   withErrorBoundary,
 } from '@grafana/ui';
 import { Trans, t } from 'app/core/internationalization';
@@ -42,7 +43,7 @@
 import { parsePromQLStyleMatcherLooseSafe } from '../../../utils/matchers';
 import { createRelativeUrl } from '../../../utils/url';
 import { AlertLabels } from '../../AlertLabels';
-import { CollapseToggle } from '../../CollapseToggle';
+import { WithReturnButton } from '../../WithReturnButton';
 import { LogRecord } from '../state-history/common';
 import { isLine, isNumbers } from '../state-history/useRuleHistoryRecords';
 
@@ -201,7 +202,8 @@
 }
 function EventRow({ record, addFilter, timeRange }: EventRowProps) {
   const styles = useStyles2(getStyles);
-  const [isCollapsed, setIsCollapsed] = useState(true);
+  const [isCollapsed, toggleCollapsed] = useToggle(true);
+
   function onLabelClick(label: string, value: string) {
     addFilter(label, value, 'label');
   }
@@ -211,13 +213,8 @@
       <div
         className={cx(styles.header, isCollapsed ? styles.collapsedHeader : styles.notCollapsedHeader)}
         data-testid="event-row-header"
+        onClick={() => toggleCollapsed()}
       >
-        <CollapseToggle
-          size="sm"
-          className={styles.collapseToggle}
-          isCollapsed={isCollapsed}
-          onToggle={setIsCollapsed}
-        />
         <Stack gap={0.5} direction={'row'} alignItems={'center'}>
           <div className={styles.timeCol}>
             <Timestamp time={record.timestamp} />
@@ -247,10 +244,8 @@
   ruleUID?: string;
 }
 function AlertRuleName({ labels, ruleUID }: AlertRuleNameProps) {
-  const styles = useStyles2(getStyles);
-  const { pathname, search } = useLocation();
-  const returnTo = `${pathname}${search}`;
   const alertRuleName = labels.alertname;
+
   if (!ruleUID) {
     return (
       <Text>
@@ -258,16 +253,20 @@
       </Text>
     );
   }
+
   const ruleViewUrl = createRelativeUrl(`/alerting/${GRAFANA_RULES_SOURCE_NAME}/${ruleUID}/view`, {
     tab: 'history',
-    returnTo,
   });
-  return (
-    <Tooltip content={alertRuleName ?? ''}>
-      <a href={ruleViewUrl} className={styles.alertName}>
-        {alertRuleName}
-      </a>
-    </Tooltip>
+
+  return (
+    <WithReturnButton
+      title="History"
+      component={
+        <TextLink href={ruleViewUrl} inline={false} title={alertRuleName}>
+          {alertRuleName}
+        </TextLink>
+      }
+    />
   );
 }
 
@@ -278,7 +277,7 @@
 }
 function EventTransition({ previous, current, addFilter }: EventTransitionProps) {
   return (
-    <Stack gap={0.5} direction={'row'}>
+    <Stack gap={0} direction="row" alignItems="center">
       <EventState state={previous} addFilter={addFilter} type="from" />
       <Icon name="arrow-right" size="lg" />
       <EventState state={current} addFilter={addFilter} type="to" />
@@ -289,21 +288,18 @@
 interface StateIconProps {
   iconName: IconName;
   iconColor: string;
-  tooltipContent: string;
   labelText: ReactElement;
   showLabel: boolean;
 }
-const StateIcon = ({ iconName, iconColor, tooltipContent, labelText, showLabel }: StateIconProps) => (
-  <Tooltip content={tooltipContent} placement="top">
-    <Stack gap={0.5} direction={'row'} alignItems="center">
-      <Icon name={iconName} size="md" className={iconColor} />
-      {showLabel && (
-        <Text variant="body" weight="light">
-          {labelText}
-        </Text>
-      )}
-    </Stack>
-  </Tooltip>
+const StateIcon = ({ iconName, iconColor, labelText, showLabel }: StateIconProps) => (
+  <Stack gap={0.5} direction="row" alignItems="center">
+    <Icon name={iconName} size="md" color={iconColor} />
+    {showLabel && (
+      <Text variant="body" weight="light">
+        {labelText}
+      </Text>
+    )}
+  </Stack>
 );
 
 interface StateConfig {
@@ -324,75 +320,74 @@
   type: 'from' | 'to';
 }
 export function EventState({ state, showLabel = false, addFilter, type }: EventStateProps) {
-  const styles = useStyles2(getStyles);
-  const toolTip = t('alerting.central-alert-history.details.no-recognized-state', 'No recognized state');
+  const theme = useTheme2();
+
+  const unknownState: StateConfig = {
+    iconName: 'exclamation-triangle',
+    iconColor: theme.colors.secondary.text,
+    tooltipContent: t('alerting.central-alert-history.details.no-recognized-state', 'Unknown state'),
+    labelText: <Trans i18nKey="alerting.central-alert-history.details.no-recognized-state">Unknown state</Trans>,
+  };
 
   if (!isGrafanaAlertState(state) && !isAlertStateWithReason(state)) {
-    return (
-      <StateIcon
-        iconName="exclamation-triangle"
-        tooltipContent={toolTip}
-        labelText={<Trans i18nKey="alerting.central-alert-history.details.unknown-event-state">Unknown</Trans>}
-        showLabel={showLabel}
-        iconColor={styles.warningColor}
-      />
-    );
-  }
+    <StateIcon {...unknownState} showLabel={showLabel} />;
+  }
+
   const baseState = mapStateWithReasonToBaseState(state);
   const reason = mapStateWithReasonToReason(state);
 
   const stateConfig: StateConfigMap = {
     Normal: {
       iconName: 'check-circle',
-      iconColor: Boolean(reason) ? styles.warningColor : styles.normalColor,
+      iconColor: theme.colors.success.text,
       tooltipContent: Boolean(reason) ? `Normal (${reason})` : 'Normal',
       labelText: <Trans i18nKey="alerting.central-alert-history.details.state.normal">Normal</Trans>,
     },
     Alerting: {
       iconName: 'exclamation-circle',
-      iconColor: styles.alertingColor,
+      iconColor: theme.colors.error.text,
       tooltipContent: 'Alerting',
       labelText: <Trans i18nKey="alerting.central-alert-history.details.state.alerting">Alerting</Trans>,
     },
     NoData: {
       iconName: 'exclamation-triangle',
-      iconColor: styles.warningColor,
+      iconColor: theme.colors.warning.text,
       tooltipContent: 'Insufficient data',
       labelText: <Trans i18nKey="alerting.central-alert-history.details.state.no-data">No data</Trans>,
     },
     Error: {
-      iconName: 'exclamation-circle',
+      iconName: 'times-circle',
       tooltipContent: 'Error',
-      iconColor: styles.warningColor,
+      iconColor: theme.colors.error.text,
       labelText: <Trans i18nKey="alerting.central-alert-history.details.state.error">Error</Trans>,
     },
     Pending: {
       iconName: 'circle',
-      iconColor: styles.warningColor,
+      iconColor: theme.colors.warning.text,
       tooltipContent: Boolean(reason) ? `Pending (${reason})` : 'Pending',
       labelText: <Trans i18nKey="alerting.central-alert-history.details.state.pending">Pending</Trans>,
     },
+    Paused: {
+      iconName: 'pause-circle',
+      iconColor: theme.colors.warning.text,
+      tooltipContent: Boolean(reason) ? `${baseState} (${reason})` : baseState,
+      labelText: <Trans i18nKey="alerting.central-alert-history.details.state.paused">Paused</Trans>,
+    },
   };
 
   function onStateClick() {
     addFilter('state', baseState, type === 'from' ? 'stateFrom' : 'stateTo');
   }
 
-  const config = stateConfig[baseState] || { iconName: 'exclamation-triangle', tooltipContent: 'Unknown State' };
-  return (
-    <div
-      onClick={onStateClick}
-      onKeyDown={(e) => {
-        if (e.key === 'Enter' || e.key === ' ') {
-          onStateClick();
-        }
-      }}
-      className={styles.state}
-      role="button"
-      tabIndex={0}
-    >
+  let config = stateConfig[baseState] ?? unknownState;
+  if (state.includes('Paused')) {
+    config = stateConfig.Paused;
+  }
+
+  return (
+    <Button variant="secondary" fill="text" size="sm" onClick={() => onStateClick()} tooltip={config.tooltipContent}>
       <StateIcon {...config} showLabel={showLabel} />
-    </div>
+    </Button>
   );
 }
 
@@ -426,6 +421,7 @@
       display: 'flex',
       flexDirection: 'row',
       alignItems: 'center',
+      cursor: 'pointer',
       padding: `${theme.spacing(1)} ${theme.spacing(1)} ${theme.spacing(1)} 0`,
       flexWrap: 'nowrap',
       '&:hover': {
@@ -437,26 +433,6 @@
     }),
     notCollapsedHeader: css({
       borderBottom: 'none',
-    }),
-
-    collapseToggle: css({
-      background: 'none',
-      border: 'none',
-      marginTop: `-${theme.spacing(1)}`,
-      marginBottom: `-${theme.spacing(1)}`,
-
-      svg: {
-        marginBottom: 0,
-      },
-    }),
-    normalColor: css({
-      fill: theme.colors.success.text,
-    }),
-    warningColor: css({
-      fill: theme.colors.warning.text,
-    }),
-    alertingColor: css({
-      fill: theme.colors.error.text,
     }),
     timeCol: css({
       width: '150px',
@@ -474,14 +450,6 @@
       paddingRight: theme.spacing(2),
       flex: 1,
     }),
-    alertName: css({
-      whiteSpace: 'nowrap',
-      cursor: 'pointer',
-      overflow: 'hidden',
-      textOverflow: 'ellipsis',
-      display: 'block',
-      color: theme.colors.text.link,
-    }),
     expandedRow: css({
       padding: theme.spacing(2),
       marginLeft: theme.spacing(2),
@@ -491,12 +459,6 @@
       color: theme.colors.primary.text,
       '&:hover': {
         opacity: 0.8,
-      },
-    }),
-    state: css({
-      '&:hover': {
-        opacity: 0.8,
-        cursor: 'pointer',
       },
     }),
     headerWrapper: css({
@@ -598,17 +560,10 @@
       }
 
       // values property can be undefined for some instance states (e.g. NoData)
-<<<<<<< HEAD
       const shouldFilterByLabels = !isEmpty(filterMatchers);
       const labelsMatch =
         shouldFilterByLabels && !isEmpty(line.labels) ? labelsMatchMatchers(line.labels, filterMatchers) : true;
-      if (!isGrafanaAlertState(line.current) || !isGrafanaAlertState(line.previous)) {
-        return acc;
-      }
-
-=======
-      const filterMatch = line.labels && labelsMatchMatchers(line.labels, filterMatchers);
->>>>>>> 4275eac3
+
       const baseStateTo = mapStateWithReasonToBaseState(line.current);
       const baseStateFrom = mapStateWithReasonToBaseState(line.previous);
       const stateToMatch = filterInStateTo !== StateFilterValues.all ? filterInStateTo === baseStateTo : true;
