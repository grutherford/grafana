import { defaults, isEqual } from 'lodash';

import { isEmptyObject, ScopedVars, TimeRange } from '@grafana/data';
import {
  behaviors,
  SceneGridItemLike,
  SceneGridLayout,
  SceneGridRow,
  VizPanel,
  SceneDataTransformer,
  SceneVariableSet,
  LocalValueVariable,
} from '@grafana/scenes';
import {
  AnnotationQuery,
  Dashboard,
  DashboardLink,
  DataTransformerConfig,
  defaultDashboard,
  defaultTimePickerConfig,
  FieldConfigSource,
  GridPos,
  Panel,
  RowPanel,
  TimePickerConfig,
  VariableModel,
  VariableRefresh,
} from '@grafana/schema';
import { sortedDeepCloneWithoutNulls } from 'app/core/utils/object';
import { getPanelDataFrames } from 'app/features/dashboard/components/HelpWizard/utils';
import { DASHBOARD_SCHEMA_VERSION } from 'app/features/dashboard/state/DashboardMigrator';
import { GrafanaQueryType } from 'app/plugins/datasource/grafana/types';

import { DashboardDataLayerSet } from '../scene/DashboardDataLayerSet';
import { DashboardGridItem } from '../scene/DashboardGridItem';
import { DashboardScene, DashboardSceneState } from '../scene/DashboardScene';
import { PanelTimeRange } from '../scene/PanelTimeRange';
import { RowRepeaterBehavior } from '../scene/RowRepeaterBehavior';
import { dashboardSceneGraph } from '../utils/dashboardSceneGraph';
import { getLibraryPanelBehavior, getPanelIdForVizPanel, getQueryRunnerFor, isLibraryPanel } from '../utils/utils';

import { GRAFANA_DATASOURCE_REF } from './const';
import { dataLayersToAnnotations } from './dataLayersToAnnotations';
import { sceneVariablesSetToVariables } from './sceneVariablesSetToVariables';

export function transformSceneToSaveModel(scene: DashboardScene, isSnapshot = false): Dashboard {
  const state = scene.state;
  const timeRange = state.$timeRange!.state;
  const data = state.$data;
  const variablesSet = state.$variables;
  const body = state.body;

  let panels: Panel[] = [];
  let variables: VariableModel[] = [];

  if (body instanceof SceneGridLayout) {
    for (const child of body.state.children) {
      if (child instanceof DashboardGridItem) {
        // handle panel repeater scenario
        if (child.state.variableName) {
          panels = panels.concat(panelRepeaterToPanels(child, state, isSnapshot));
        } else {
          panels.push(gridItemToPanel(child, state, isSnapshot));
        }
      }

      if (child instanceof SceneGridRow) {
        // Skip repeat clones or when generating a snapshot
        if (child.state.key!.indexOf('-clone-') > 0 && !isSnapshot) {
          continue;
        }
        gridRowToSaveModel(child, panels, state, isSnapshot);
      }
    }
  }

  let annotations: AnnotationQuery[] = [];

  if (data instanceof DashboardDataLayerSet) {
    annotations = dataLayersToAnnotations(data.state.annotationLayers);
  }

  if (variablesSet instanceof SceneVariableSet) {
    variables = sceneVariablesSetToVariables(variablesSet);
  }

  const controlsState = state.controls?.state;

  const refreshPicker = controlsState?.refreshPicker;

  const timePickerWithoutDefaults = removeDefaults<TimePickerConfig>(
    {
      refresh_intervals: refreshPicker?.state.intervals,
      hidden: controlsState?.hideTimeControls,
      nowDelay: timeRange.UNSAFE_nowDelay,
    },
    defaultTimePickerConfig
  );

  const graphTooltip =
    state.$behaviors?.find((b): b is behaviors.CursorSync => b instanceof behaviors.CursorSync)?.state.sync ??
    defaultDashboard.graphTooltip;
  const liveNow =
    state.$behaviors?.find((b): b is behaviors.LiveNowTimer => b instanceof behaviors.LiveNowTimer)?.isEnabled ||
    undefined;

  const dashboard: Dashboard = {
    ...defaultDashboard,
    title: state.title,
    description: state.description || undefined,
    uid: state.uid,
    id: state.id,
    editable: state.editable,
    preload: state.preload,
    time: {
      from: timeRange.from,
      to: timeRange.to,
    },
    timepicker: timePickerWithoutDefaults,
    panels,
    annotations: {
      list: annotations,
    },
    templating: {
      list: variables,
    },
    version: state.version,
    timezone: timeRange.timeZone,
    fiscalYearStartMonth: timeRange.fiscalYearStartMonth,
    weekStart: timeRange.weekStart,
    tags: state.tags,
    links: state.links,
    graphTooltip,
    liveNow,
    schemaVersion: DASHBOARD_SCHEMA_VERSION,
    refresh: refreshPicker?.state.refresh,
  };

  return sortedDeepCloneWithoutNulls(dashboard);
}

<<<<<<< HEAD
=======
export function libraryVizPanelToPanel(
  gridItem: DashboardGridItem,
  libPanel: LibraryVizPanel,
  gridPos: GridPos
): Panel {
  if (!libPanel.state.panel) {
    throw new Error('Library panel has no panel');
  }

  return {
    id: getPanelIdForVizPanel(libPanel.state.panel),
    title: libPanel.state.title,
    gridPos: gridPos,
    repeat: gridItem.state.variableName,
    repeatDirection: gridItem.state.variableName == null ? undefined : gridItem.getRepeatDirection(),
    maxPerRow: gridItem.state.variableName == null ? undefined : gridItem.state.maxPerRow,
    libraryPanel: {
      name: libPanel.state.name,
      uid: libPanel.state.uid,
    },
  } as Panel;
}

>>>>>>> cc281ae4
export function gridItemToPanel(
  gridItem: DashboardGridItem,
  sceneState?: DashboardSceneState,
  isSnapshot = false
): Panel {
<<<<<<< HEAD
  let vizPanel: VizPanel | undefined;
  let x = 0,
    y = 0,
    w = 0,
    h = 0;

  let gridItem_ = gridItem;
=======
  let gridItem2 = gridItem;
>>>>>>> cc281ae4

  // If we're saving while the panel editor is open, we need to persist those changes in the panel model
  if (
    sceneState &&
    sceneState.editPanel?.state.vizManager &&
    sceneState.editPanel.state.vizManager.state.sourcePanel.resolve() === gridItem.state.body
  ) {
    const gridItemClone = gridItem.clone();
    if (gridItemClone.state.body instanceof VizPanel && !isLibraryPanel(gridItemClone.state.body)) {
      sceneState.editPanel.state.vizManager.commitChangesTo(gridItemClone.state.body);
      gridItem2 = gridItemClone;
    }
  }

  const vizPanel = gridItem2.state.body;
  const gridPos = {
    x: gridItem2.state.x ?? 0,
    y: gridItem2.state.y ?? 0,
    w: gridItem2.state.width ?? 0,
    h: (gridItem2.state.variableName ? gridItem2.state.itemHeight : gridItem2.state.height) ?? 0,
  };

  // Handle library panels, early exit
  if (vizPanel instanceof LibraryVizPanel) {
    return libraryVizPanelToPanel(gridItem2, vizPanel, gridPos);
  }

  if (!(vizPanel instanceof VizPanel)) {
    throw new Error('DashboardGridItem body expected to be VizPanel');
  }

  const panel: Panel = vizPanelToPanel(vizPanel, gridPos, isSnapshot, gridItem2);
  return panel;
}

export function vizPanelToPanel(
  vizPanel: VizPanel,
  gridPos?: GridPos,
  isSnapshot = false,
  gridItem?: SceneGridItemLike
) {
  let panel: Panel;

  if (isLibraryPanel(vizPanel)) {
    const libPanel = getLibraryPanelBehavior(vizPanel);

    panel = {
      id: getPanelIdForVizPanel(vizPanel),
      title: libPanel!.state.title,
      gridPos: gridPos,
      libraryPanel: {
        name: libPanel!.state.name,
        uid: libPanel!.state.uid,
      },
    } as Panel;

    return panel;
  } else {
    panel = {
      id: getPanelIdForVizPanel(vizPanel),
      type: vizPanel.state.pluginId,
      title: vizPanel.state.title,
      description: vizPanel.state.description ?? undefined,
      gridPos,
      fieldConfig: (vizPanel.state.fieldConfig as FieldConfigSource) ?? { defaults: {}, overrides: [] },
      transformations: [],
      transparent: vizPanel.state.displayMode === 'transparent',
      pluginVersion: vizPanel.state.pluginVersion,
      ...vizPanelDataToPanel(vizPanel, isSnapshot),
    };
  }

  if (vizPanel.state.options) {
    const { angularOptions, ...rest } = vizPanel.state.options as any;
    panel.options = rest;

    if (angularOptions) {
      // Allow angularOptions to overwrite non system level root properties
      defaults(panel, angularOptions);
    }
  }

  const panelTime = vizPanel.state.$timeRange;

  if (panelTime instanceof PanelTimeRange) {
    panel.timeFrom = panelTime.state.timeFrom;
    panel.timeShift = panelTime.state.timeShift;
    panel.hideTimeOverride = panelTime.state.hideTimeOverride;
  }

  if (gridItem instanceof DashboardGridItem) {
    if (gridItem.state.variableName) {
      panel.repeat = gridItem.state.variableName;
    }

    if (gridItem.state.maxPerRow) {
      panel.maxPerRow = gridItem.state.maxPerRow;
    }
    if (gridItem.state.repeatDirection) {
      panel.repeatDirection = gridItem.getRepeatDirection();
    }
  }

  const panelLinks = dashboardSceneGraph.getPanelLinks(vizPanel);
  panel.links = (panelLinks?.state.rawLinks as DashboardLink[]) ?? [];

  if (panel.links.length === 0) {
    delete panel.links;
  }

  if (panel.transformations?.length === 0) {
    delete panel.transformations;
  }

  if (!panel.transparent) {
    delete panel.transparent;
  }

  return panel;
}

function vizPanelDataToPanel(
  vizPanel: VizPanel,
  isSnapshot = false
): Pick<Panel, 'datasource' | 'targets' | 'maxDataPoints' | 'transformations'> {
  const dataProvider = vizPanel.state.$data;

  const panel: Pick<
    Panel,
    'datasource' | 'targets' | 'maxDataPoints' | 'transformations' | 'cacheTimeout' | 'queryCachingTTL' | 'interval'
  > = {};
  const queryRunner = getQueryRunnerFor(vizPanel);

  if (queryRunner) {
    panel.targets = queryRunner.state.queries;
    panel.maxDataPoints = queryRunner.state.maxDataPoints;
    panel.datasource = queryRunner.state.datasource;

    if (queryRunner.state.cacheTimeout) {
      panel.cacheTimeout = queryRunner.state.cacheTimeout;
    }

    if (queryRunner.state.queryCachingTTL) {
      panel.queryCachingTTL = queryRunner.state.queryCachingTTL;
    }
    if (queryRunner.state.minInterval) {
      panel.interval = queryRunner.state.minInterval;
    }
  }

  if (dataProvider instanceof SceneDataTransformer) {
    panel.transformations = dataProvider.state.transformations as DataTransformerConfig[];
  }

  if (dataProvider && isSnapshot) {
    panel.datasource = GRAFANA_DATASOURCE_REF;

    let data = getPanelDataFrames(dataProvider.state.data);
    if (dataProvider instanceof SceneDataTransformer) {
      // For transformations the non-transformed data is snapshoted
      data = getPanelDataFrames(dataProvider.state.$data!.state.data);
    }

    panel.targets = [
      {
        refId: 'A',
        datasource: panel.datasource,
        queryType: GrafanaQueryType.Snapshot,
        snapshot: data,
      },
    ];
  }

  return panel;
}

export function panelRepeaterToPanels(
  repeater: DashboardGridItem,
  sceneState?: DashboardSceneState,
  isSnapshot = false
): Panel[] {
  if (!isSnapshot) {
    return [gridItemToPanel(repeater, sceneState)];
  } else {
    // return early if the repeated panel is a library panel
    if (repeater.state.body instanceof VizPanel && isLibraryPanel(repeater.state.body)) {
      const { x = 0, y = 0, width: w = 0, height: h = 0 } = repeater.state;
<<<<<<< HEAD
      return [vizPanelToPanel(repeater.state.body, { x, y, w, h }, isSnapshot)];
=======
      return [libraryVizPanelToPanel(repeater, repeater.state.body, { x, y, w, h })];
>>>>>>> cc281ae4
    }

    if (repeater.state.repeatedPanels) {
      const itemHeight = repeater.state.itemHeight ?? 10;
      const rowCount = Math.ceil(repeater.state.repeatedPanels!.length / repeater.getMaxPerRow());
      const columnCount = Math.ceil(repeater.state.repeatedPanels!.length / rowCount);
      const w = 24 / columnCount;
      const h = itemHeight;
      const panels = repeater.state.repeatedPanels!.map((panel, index) => {
        let x = 0,
          y = 0;
        if (repeater.state.repeatDirection === 'v') {
          x = repeater.state.x!;
          y = index * h;
        } else {
          x = (index % columnCount) * w;
          y = repeater.state.y! + Math.floor(index / columnCount) * h;
        }

        const gridPos = { x, y, w, h };

        const localVariable = panel.state.$variables!.getByName(repeater.state.variableName!) as LocalValueVariable;

        const result: Panel = {
          id: getPanelIdForVizPanel(panel),
          type: panel.state.pluginId,
          title: panel.state.title,
          gridPos,
          options: panel.state.options,
          fieldConfig: (panel.state.fieldConfig as FieldConfigSource) ?? { defaults: {}, overrides: [] },
          transformations: [],
          transparent: panel.state.displayMode === 'transparent',
          // @ts-expect-error scopedVars are runtime only properties, not part of the persisted Dashboardmodel
          scopedVars: {
            [repeater.state.variableName!]: {
              text: localVariable?.state.text,
              value: localVariable?.state.value,
            },
          },
          ...vizPanelDataToPanel(panel, isSnapshot),
        };
        return result;
      });

      return panels;
    }

    return [];
  }
}

export function gridRowToSaveModel(
  gridRow: SceneGridRow,
  panelsArray: Array<Panel | RowPanel>,
  sceneState?: DashboardSceneState,
  isSnapshot = false
) {
  const collapsed = Boolean(gridRow.state.isCollapsed);
  const rowPanel: RowPanel = {
    type: 'row',
    id: getPanelIdForVizPanel(gridRow),
    title: gridRow.state.title,
    gridPos: {
      x: gridRow.state.x ?? 0,
      y: gridRow.state.y ?? 0,
      w: gridRow.state.width ?? 24,
      h: gridRow.state.height ?? 1,
    },
    collapsed,
    panels: [],
  };

  if (gridRow.state.$behaviors?.length) {
    const behavior = gridRow.state.$behaviors[0];
    if (behavior instanceof RowRepeaterBehavior) {
      rowPanel.repeat = behavior.state.variableName;
    }
  }

  if (isSnapshot) {
    // Rows that are repeated has SceneVariableSet attached to them.
    if (gridRow.state.$variables) {
      const localVariable = gridRow.state.$variables;
      const scopedVars: ScopedVars = (localVariable.state.variables as LocalValueVariable[]).reduce((acc, variable) => {
        return {
          ...acc,
          [variable.state.name]: {
            text: variable.state.text,
            value: variable.state.value,
          },
        };
      }, {});
      // @ts-expect-error
      rowPanel.scopedVars = scopedVars;
    }
  }

  panelsArray.push(rowPanel);

  let panelsInsideRow: Panel[] = [];

  if (isSnapshot) {
    gridRow.state.children.forEach((c) => {
      if (c instanceof DashboardGridItem) {
        if (c.state.variableName) {
          // Perform snapshot only for uncollapsed rows
          panelsInsideRow = panelsInsideRow.concat(panelRepeaterToPanels(c, sceneState, !collapsed));
        } else {
          // Perform snapshot only for uncollapsed panels
          panelsInsideRow.push(gridItemToPanel(c, sceneState, !collapsed));
        }
      }
    });
  } else {
    panelsInsideRow = gridRow.state.children.map((c) => {
      if (!(c instanceof DashboardGridItem)) {
        throw new Error('Row child expected to be DashboardGridItem');
      }
      return gridItemToPanel(c, sceneState);
    });
  }

  if (gridRow.state.isCollapsed) {
    rowPanel.panels = panelsInsideRow;
  } else {
    panelsArray.push(...panelsInsideRow);
  }
}

export function trimDashboardForSnapshot(title: string, time: TimeRange, dash: Dashboard, panel?: VizPanel) {
  let result = {
    ...dash,
    title,
    time: {
      from: time.from.toISOString(),
      to: time.to.toISOString(),
    },
    links: [],
  };

  // When VizPanel is present, we are snapshoting a single panel. The rest of the panels is removed from the dashboard,
  // and the panel is resized to 24x20 grid and placed at the top of the dashboard.
  if (panel) {
    const singlePanel = dash.panels?.find((p) => p.id === getPanelIdForVizPanel(panel));
    if (singlePanel) {
      singlePanel.gridPos = { w: 24, x: 0, y: 0, h: 20 };
      result = {
        ...result,
        panels: [singlePanel],
      };
    }
  }

  // Remove links from all panels
  result.panels?.forEach((panel) => {
    if ('links' in panel) {
      panel.links = [];
    }
  });

  // Remove annotation queries, attach snapshotData: [] for backwards compatibility
  if (result.annotations) {
    const annotations = result.annotations.list?.filter((annotation) => annotation.enable) || [];
    const trimedAnnotations = annotations.map((annotation) => {
      return {
        name: annotation.name,
        enable: annotation.enable,
        iconColor: annotation.iconColor,
        type: annotation.type,
        builtIn: annotation.builtIn,
        hide: annotation.hide,
        // TODO: Remove when we migrate snapshots to snapshot queries.
        // For now leaving this in here to avoid annotation queries in snapshots.
        // Annotations per panel are part of the snapshot query, so we don't need to store them here.
        snapshotData: [],
      };
    });

    result.annotations.list = trimedAnnotations;
  }

  if (result.templating) {
    result.templating.list?.forEach((variable) => {
      if ('query' in variable) {
        variable.query = '';
      }
      if ('options' in variable) {
        variable.options = variable.current && !isEmptyObject(variable.current) ? [variable.current] : [];
      }

      if ('refresh' in variable) {
        variable.refresh = VariableRefresh.never;
      }
    });
  }

  return result;
}

function removeDefaults<T>(object: T, defaults: T): T {
  const newObj = { ...object };
  for (const key in defaults) {
    if (isEqual(newObj[key], defaults[key])) {
      delete newObj[key];
    }
  }

  return newObj;
}<|MERGE_RESOLUTION|>--- conflicted
+++ resolved
@@ -3,7 +3,6 @@
 import { isEmptyObject, ScopedVars, TimeRange } from '@grafana/data';
 import {
   behaviors,
-  SceneGridItemLike,
   SceneGridLayout,
   SceneGridRow,
   VizPanel,
@@ -139,48 +138,12 @@
   return sortedDeepCloneWithoutNulls(dashboard);
 }
 
-<<<<<<< HEAD
-=======
-export function libraryVizPanelToPanel(
-  gridItem: DashboardGridItem,
-  libPanel: LibraryVizPanel,
-  gridPos: GridPos
-): Panel {
-  if (!libPanel.state.panel) {
-    throw new Error('Library panel has no panel');
-  }
-
-  return {
-    id: getPanelIdForVizPanel(libPanel.state.panel),
-    title: libPanel.state.title,
-    gridPos: gridPos,
-    repeat: gridItem.state.variableName,
-    repeatDirection: gridItem.state.variableName == null ? undefined : gridItem.getRepeatDirection(),
-    maxPerRow: gridItem.state.variableName == null ? undefined : gridItem.state.maxPerRow,
-    libraryPanel: {
-      name: libPanel.state.name,
-      uid: libPanel.state.uid,
-    },
-  } as Panel;
-}
-
->>>>>>> cc281ae4
 export function gridItemToPanel(
   gridItem: DashboardGridItem,
   sceneState?: DashboardSceneState,
   isSnapshot = false
 ): Panel {
-<<<<<<< HEAD
-  let vizPanel: VizPanel | undefined;
-  let x = 0,
-    y = 0,
-    w = 0,
-    h = 0;
-
   let gridItem_ = gridItem;
-=======
-  let gridItem2 = gridItem;
->>>>>>> cc281ae4
 
   // If we're saving while the panel editor is open, we need to persist those changes in the panel model
   if (
@@ -191,51 +154,45 @@
     const gridItemClone = gridItem.clone();
     if (gridItemClone.state.body instanceof VizPanel && !isLibraryPanel(gridItemClone.state.body)) {
       sceneState.editPanel.state.vizManager.commitChangesTo(gridItemClone.state.body);
-      gridItem2 = gridItemClone;
-    }
-  }
-
-  const vizPanel = gridItem2.state.body;
+      gridItem_ = gridItemClone;
+    }
+  }
+
+  const vizPanel = gridItem_.state.body;
+
   const gridPos = {
-    x: gridItem2.state.x ?? 0,
-    y: gridItem2.state.y ?? 0,
-    w: gridItem2.state.width ?? 0,
-    h: (gridItem2.state.variableName ? gridItem2.state.itemHeight : gridItem2.state.height) ?? 0,
+    x: gridItem_.state.x ?? 0,
+    y: gridItem_.state.y ?? 0,
+    w: gridItem_.state.width ?? 0,
+    h: (gridItem_.state.variableName ? gridItem_.state.itemHeight : gridItem_.state.height) ?? 0,
   };
-
-  // Handle library panels, early exit
-  if (vizPanel instanceof LibraryVizPanel) {
-    return libraryVizPanelToPanel(gridItem2, vizPanel, gridPos);
-  }
 
   if (!(vizPanel instanceof VizPanel)) {
     throw new Error('DashboardGridItem body expected to be VizPanel');
   }
 
-  const panel: Panel = vizPanelToPanel(vizPanel, gridPos, isSnapshot, gridItem2);
-  return panel;
-}
-
-export function vizPanelToPanel(
-  vizPanel: VizPanel,
-  gridPos?: GridPos,
-  isSnapshot = false,
-  gridItem?: SceneGridItemLike
-) {
+  return vizPanelToPanel(vizPanel, gridPos, isSnapshot);
+}
+
+export function vizPanelToPanel(vizPanel: VizPanel, gridPos?: GridPos, isSnapshot = false): Panel {
   let panel: Panel;
+  let gridItem = vizPanel.parent;
 
   if (isLibraryPanel(vizPanel)) {
     const libPanel = getLibraryPanelBehavior(vizPanel);
 
     panel = {
       id: getPanelIdForVizPanel(vizPanel),
-      title: libPanel!.state.title,
-      gridPos: gridPos,
-      libraryPanel: {
-        name: libPanel!.state.name,
-        uid: libPanel!.state.uid,
-      },
+      title: vizPanel.state.title,
+      gridPos,
+      libraryPanel: { name: libPanel!.state.name, uid: libPanel!.state.uid },
     } as Panel;
+
+    if (gridItem instanceof DashboardGridItem) {
+      panel.repeat = gridItem.state.variableName;
+      panel.repeatDirection = gridItem.getRepeatDirection();
+      panel.maxPerRow = gridItem.state.maxPerRow;
+    }
 
     return panel;
   } else {
@@ -368,11 +325,7 @@
     // return early if the repeated panel is a library panel
     if (repeater.state.body instanceof VizPanel && isLibraryPanel(repeater.state.body)) {
       const { x = 0, y = 0, width: w = 0, height: h = 0 } = repeater.state;
-<<<<<<< HEAD
       return [vizPanelToPanel(repeater.state.body, { x, y, w, h }, isSnapshot)];
-=======
-      return [libraryVizPanelToPanel(repeater, repeater.state.body, { x, y, w, h })];
->>>>>>> cc281ae4
     }
 
     if (repeater.state.repeatedPanels) {
