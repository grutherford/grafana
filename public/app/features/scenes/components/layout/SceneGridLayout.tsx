--- conflicted
+++ resolved
@@ -286,10 +286,6 @@
       isDraggable: true,
       isCollapsible: true,
       ...state,
-<<<<<<< HEAD
-
-=======
->>>>>>> f33d8dec
       size: {
         ...state.size,
         height: state.isCollapsed ? GRID_CELL_HEIGHT : state.size?.height || DEFAULT_ROW_HEIGHT,
