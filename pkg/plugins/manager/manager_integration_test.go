--- conflicted
+++ resolved
@@ -100,23 +100,14 @@
 		provider.ProvideService(coreRegistry)), installer.ProvideService(cfg), process.ProvideProcessManager(pluginRegistry), ProvideRunnerService())
 	require.NoError(t, err)
 
-<<<<<<< HEAD
+	ctx := context.Background()
 	pluginStore := store.ProvideService(pm.pluginRegistry)
 
-	verifyCorePluginCatalogue(t, pluginStore)
-	verifyBundledPlugins(t, pluginStore)
-}
-
-func verifyCorePluginCatalogue(t *testing.T, ps plugins.Store) {
-=======
-	ctx := context.Background()
-	verifyCorePluginCatalogue(t, ctx, pm)
-	verifyBundledPlugins(t, ctx, pm)
-	verifyPluginStaticRoutes(t, ctx, pm)
-}
-
-func verifyCorePluginCatalogue(t *testing.T, ctx context.Context, pm *PluginManager) {
->>>>>>> d64149f1
+	verifyCorePluginCatalogue(t, ctx, pluginStore)
+	verifyBundledPlugins(t, ctx, pluginStore)
+}
+
+func verifyCorePluginCatalogue(t *testing.T, ctx context.Context, ps plugins.Store) {
 	t.Helper()
 
 	expPanels := map[string]struct{}{
@@ -182,123 +173,48 @@
 		"test-app": {},
 	}
 
-<<<<<<< HEAD
-	panels := ps.Plugins(context.Background(), plugins.Panel)
+	panels := ps.Plugins(ctx, plugins.Panel)
 	assert.Equal(t, len(expPanels), len(panels))
 	for _, p := range panels {
-		p, exists := ps.Plugin(context.Background(), p.ID)
+		p, exists := ps.Plugin(ctx, p.ID)
 		require.NotEqual(t, plugins.PluginDTO{}, p)
 		assert.True(t, exists)
 		assert.Contains(t, expPanels, p.ID)
 	}
 
-	dataSources := ps.Plugins(context.Background(), plugins.DataSource)
+	dataSources := ps.Plugins(ctx, plugins.DataSource)
 	assert.Equal(t, len(expDataSources), len(dataSources))
 	for _, ds := range dataSources {
-		p, exists := ps.Plugin(context.Background(), ds.ID)
+		p, exists := ps.Plugin(ctx, ds.ID)
 		require.NotEqual(t, plugins.PluginDTO{}, p)
 		assert.True(t, exists)
 		assert.Contains(t, expDataSources, ds.ID)
 	}
 
-	apps := ps.Plugins(context.Background(), plugins.App)
+	apps := ps.Plugins(ctx, plugins.App)
 	assert.Equal(t, len(expApps), len(apps))
 	for _, app := range apps {
-		p, exists := ps.Plugin(context.Background(), app.ID)
+		p, exists := ps.Plugin(ctx, app.ID)
 		require.NotEqual(t, plugins.PluginDTO{}, p)
 		assert.True(t, exists)
 		assert.Contains(t, expApps, app.ID)
 	}
 
-	assert.Equal(t, len(expPanels)+len(expDataSources)+len(expApps), len(ps.Plugins(context.Background())))
-}
-
-func verifyBundledPlugins(t *testing.T, ps plugins.Store) {
+	assert.Equal(t, len(expPanels)+len(expDataSources)+len(expApps), len(ps.Plugins(ctx)))
+}
+
+func verifyBundledPlugins(t *testing.T, ctx context.Context, ps plugins.Store) {
 	t.Helper()
 
 	dsPlugins := make(map[string]struct{})
-	for _, p := range ps.Plugins(context.Background(), plugins.DataSource) {
+	for _, p := range ps.Plugins(ctx, plugins.DataSource) {
 		dsPlugins[p.ID] = struct{}{}
 	}
 
-	inputPlugin, exists := ps.Plugin(context.Background(), "input")
+	inputPlugin, exists := ps.Plugin(ctx, "input")
 	require.NotEqual(t, plugins.PluginDTO{}, inputPlugin)
 	assert.True(t, exists)
 	assert.NotNil(t, dsPlugins["input"])
-=======
-	panels := pm.Plugins(ctx, plugins.Panel)
-	assert.Equal(t, len(expPanels), len(panels))
-	for _, p := range panels {
-		p, exists := pm.Plugin(ctx, p.ID)
-		require.NotEqual(t, plugins.PluginDTO{}, p)
-		assert.True(t, exists)
-		assert.Contains(t, expPanels, p.ID)
-		assert.Contains(t, pm.registeredPlugins(ctx), p.ID)
-	}
-
-	dataSources := pm.Plugins(ctx, plugins.DataSource)
-	assert.Equal(t, len(expDataSources), len(dataSources))
-	for _, ds := range dataSources {
-		p, exists := pm.Plugin(ctx, ds.ID)
-		require.NotEqual(t, plugins.PluginDTO{}, p)
-		assert.True(t, exists)
-		assert.Contains(t, expDataSources, ds.ID)
-		assert.Contains(t, pm.registeredPlugins(ctx), ds.ID)
-	}
-
-	apps := pm.Plugins(ctx, plugins.App)
-	assert.Equal(t, len(expApps), len(apps))
-	for _, app := range apps {
-		p, exists := pm.Plugin(ctx, app.ID)
-		require.NotEqual(t, plugins.PluginDTO{}, p)
-		assert.True(t, exists)
-		assert.Contains(t, expApps, app.ID)
-		assert.Contains(t, pm.registeredPlugins(ctx), app.ID)
-	}
-
-	assert.Equal(t, len(expPanels)+len(expDataSources)+len(expApps), len(pm.Plugins(ctx)))
-}
-
-func verifyBundledPlugins(t *testing.T, ctx context.Context, pm *PluginManager) {
-	t.Helper()
-
-	dsPlugins := make(map[string]struct{})
-	for _, p := range pm.Plugins(ctx, plugins.DataSource) {
-		dsPlugins[p.ID] = struct{}{}
-	}
-
-	pluginRoutes := make(map[string]*plugins.StaticRoute)
-	for _, r := range pm.Routes() {
-		pluginRoutes[r.PluginID] = r
-	}
-
-	inputPlugin, exists := pm.Plugin(ctx, "input")
-	require.NotEqual(t, plugins.PluginDTO{}, inputPlugin)
-	assert.True(t, exists)
-	assert.NotNil(t, dsPlugins["input"])
-
-	for _, pluginID := range []string{"input"} {
-		assert.Contains(t, pluginRoutes, pluginID)
-		assert.True(t, strings.HasPrefix(pluginRoutes[pluginID].Directory, inputPlugin.PluginDir))
-	}
-}
-
-func verifyPluginStaticRoutes(t *testing.T, ctx context.Context, pm *PluginManager) {
-	routes := make(map[string]*plugins.StaticRoute)
-	for _, route := range pm.Routes() {
-		routes[route.PluginID] = route
-	}
-
-	assert.Len(t, routes, 2)
-
-	inputPlugin, _ := pm.Plugin(ctx, "input")
-	assert.NotNil(t, routes["input"])
-	assert.Equal(t, routes["input"].Directory, inputPlugin.PluginDir)
-
-	testAppPlugin, _ := pm.Plugin(ctx, "test-app")
-	assert.Contains(t, routes, "test-app")
-	assert.Equal(t, routes["test-app"].Directory, testAppPlugin.PluginDir)
->>>>>>> d64149f1
 }
 
 type fakeTracer struct {
