package pfs

import (
	"cuelang.org/go/cue/ast"
	"github.com/grafana/grafana/pkg/kindsys"
	"github.com/grafana/grafana/pkg/plugins/plugindef"
	"github.com/grafana/thema"
)

type PluginDecl struct {
<<<<<<< HEAD
	Slot       *kindsys.SchemaInterface
	Lineage    thema.Lineage
	Imports    []*ast.ImportSpec
	PluginPath string
	PluginMeta plugindef.PluginDef
=======
	SchemaInterface *kindsys.SchemaInterface
	Lineage         thema.Lineage
	Imports         []*ast.ImportSpec
	PluginPath      string
	PluginMeta      plugindef.PluginDef
>>>>>>> eb960d97
}

func EmptyPluginDecl(path string, meta plugindef.PluginDef) *PluginDecl {
	return &PluginDecl{
		PluginPath: path,
		PluginMeta: meta,
		Imports:    make([]*ast.ImportSpec, 0),
	}
}

func (decl *PluginDecl) HasSchema() bool {
	return decl.Lineage != nil && decl.SchemaInterface != nil
}<|MERGE_RESOLUTION|>--- conflicted
+++ resolved
@@ -8,19 +8,11 @@
 )
 
 type PluginDecl struct {
-<<<<<<< HEAD
-	Slot       *kindsys.SchemaInterface
-	Lineage    thema.Lineage
-	Imports    []*ast.ImportSpec
-	PluginPath string
-	PluginMeta plugindef.PluginDef
-=======
 	SchemaInterface *kindsys.SchemaInterface
 	Lineage         thema.Lineage
 	Imports         []*ast.ImportSpec
 	PluginPath      string
 	PluginMeta      plugindef.PluginDef
->>>>>>> eb960d97
 }
 
 func EmptyPluginDecl(path string, meta plugindef.PluginDef) *PluginDecl {
