--- conflicted
+++ resolved
@@ -30,23 +30,16 @@
 
 		features := featuremgmt.WithFeatures()
 		mockSQLStore := mockstore.NewSQLStoreMock()
-<<<<<<< HEAD
 		ac := accesscontrolmock.New().WithDisabled()
-=======
 		folderPermissions := accesscontrolmock.NewMockedPermissionsService()
 		dashboardPermissions := accesscontrolmock.NewMockedPermissionsService()
->>>>>>> a51c2774
 
 		hs := &HTTPServer{
 			Cfg:      settings,
 			SQLStore: mockSQLStore,
 			Features: features,
 			dashboardService: dashboardservice.ProvideDashboardService(
-<<<<<<< HEAD
-				settings, dashboardStore, nil, features, accesscontrolmock.NewPermissionsServicesMock(), ac,
-=======
-				settings, dashboardStore, nil, features, folderPermissions, dashboardPermissions,
->>>>>>> a51c2774
+				settings, dashboardStore, nil, features, folderPermissions, dashboardPermissions, ac,
 			),
 			AccessControl: ac,
 		}
