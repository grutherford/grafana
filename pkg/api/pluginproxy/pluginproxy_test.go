--- conflicted
+++ resolved
@@ -248,11 +248,7 @@
 }
 
 // getPluginProxiedRequest is a helper for easier setup of tests based on global config and ReqContext.
-<<<<<<< HEAD
-func getPluginProxiedRequest(t *testing.T, secretsService secrets.Service, ctx *models.ReqContext, cfg *setting.Cfg, route *plugins.AppPluginRoute) *http.Request {
-=======
-func getPluginProxiedRequest(t *testing.T, ctx *models.ReqContext, cfg *setting.Cfg, route *plugins.Route) *http.Request {
->>>>>>> 419c465e
+func getPluginProxiedRequest(t *testing.T, secretsService secrets.Service, ctx *models.ReqContext, cfg *setting.Cfg, route *plugins.Route) *http.Request {
 	// insert dummy route if none is specified
 	if route == nil {
 		route = &plugins.Route{
