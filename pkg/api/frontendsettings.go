--- conflicted
+++ resolved
@@ -236,12 +236,9 @@
 		SharedWithMeFolderUID:               folder.SharedWithMeFolderUID,
 		RootFolderUID:                       accesscontrol.GeneralFolderUID,
 		LocalFileSystemAvailable:            hs.Cfg.LocalFileSystemAvailable,
-<<<<<<< HEAD
-		PluginDependencies:                  pluginDependencyMap(c.Req.Context(), hs.pluginStore),
-=======
 		ReportingStaticContext:              hs.Cfg.ReportingStaticContext,
 		ExploreDefaultTimeOffset:            hs.Cfg.ExploreDefaultTimeOffset,
->>>>>>> b3693418
+		PluginDependencies:                  pluginDependencyMap(c.Req.Context(), hs.pluginStore),
 
 		BuildInfo: dtos.FrontendSettingsBuildInfoDTO{
 			HideVersion:   hideVersion,
