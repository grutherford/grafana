package api

import (
	"context"
	"crypto/tls"
	"errors"
	"fmt"
	"net"
	"net/http"
	"os"
	"path"
	"path/filepath"
	"strings"
	"sync"

	"github.com/grafana/dskit/services"
	"github.com/prometheus/client_golang/prometheus"
	"github.com/prometheus/client_golang/prometheus/promhttp"

	"github.com/grafana/grafana/pkg/api/avatar"
	"github.com/grafana/grafana/pkg/api/routing"
	httpstatic "github.com/grafana/grafana/pkg/api/static"
	"github.com/grafana/grafana/pkg/bus"
	"github.com/grafana/grafana/pkg/components/simplejson"
	"github.com/grafana/grafana/pkg/infra/db"
	"github.com/grafana/grafana/pkg/infra/kvstore"
	"github.com/grafana/grafana/pkg/infra/localcache"
	"github.com/grafana/grafana/pkg/infra/log"
	"github.com/grafana/grafana/pkg/infra/remotecache"
	"github.com/grafana/grafana/pkg/infra/tracing"
	loginpkg "github.com/grafana/grafana/pkg/login"
	"github.com/grafana/grafana/pkg/login/social"
	"github.com/grafana/grafana/pkg/middleware"
	"github.com/grafana/grafana/pkg/middleware/csrf"
	"github.com/grafana/grafana/pkg/modules"
	"github.com/grafana/grafana/pkg/plugins"
	"github.com/grafana/grafana/pkg/plugins/pluginscdn"
	"github.com/grafana/grafana/pkg/registry/corekind"
	"github.com/grafana/grafana/pkg/services/accesscontrol"
	"github.com/grafana/grafana/pkg/services/alerting"
	"github.com/grafana/grafana/pkg/services/annotations"
	"github.com/grafana/grafana/pkg/services/apikey"
	"github.com/grafana/grafana/pkg/services/auth"
	"github.com/grafana/grafana/pkg/services/authn"
	"github.com/grafana/grafana/pkg/services/cleanup"
	"github.com/grafana/grafana/pkg/services/contexthandler"
	"github.com/grafana/grafana/pkg/services/correlations"
	"github.com/grafana/grafana/pkg/services/dashboards"
	"github.com/grafana/grafana/pkg/services/dashboardsnapshots"
	dashver "github.com/grafana/grafana/pkg/services/dashboardversion"
	"github.com/grafana/grafana/pkg/services/datasourceproxy"
	"github.com/grafana/grafana/pkg/services/datasources"
	"github.com/grafana/grafana/pkg/services/datasources/permissions"
	"github.com/grafana/grafana/pkg/services/encryption"
	"github.com/grafana/grafana/pkg/services/featuremgmt"
	"github.com/grafana/grafana/pkg/services/folder"
	"github.com/grafana/grafana/pkg/services/hooks"
	"github.com/grafana/grafana/pkg/services/libraryelements"
	"github.com/grafana/grafana/pkg/services/librarypanels"
	"github.com/grafana/grafana/pkg/services/licensing"
	"github.com/grafana/grafana/pkg/services/live"
	"github.com/grafana/grafana/pkg/services/live/pushhttp"
	"github.com/grafana/grafana/pkg/services/login"
	loginAttempt "github.com/grafana/grafana/pkg/services/loginattempt"
	"github.com/grafana/grafana/pkg/services/navtree"
	"github.com/grafana/grafana/pkg/services/ngalert"
	"github.com/grafana/grafana/pkg/services/notifications"
	"github.com/grafana/grafana/pkg/services/oauthtoken"
	"github.com/grafana/grafana/pkg/services/org"
	"github.com/grafana/grafana/pkg/services/playlist"
	"github.com/grafana/grafana/pkg/services/plugindashboards"
	"github.com/grafana/grafana/pkg/services/pluginsintegration/plugincontext"
	pluginSettings "github.com/grafana/grafana/pkg/services/pluginsintegration/pluginsettings"
	pref "github.com/grafana/grafana/pkg/services/preference"
	"github.com/grafana/grafana/pkg/services/provisioning"
	publicdashboardsApi "github.com/grafana/grafana/pkg/services/publicdashboards/api"
	"github.com/grafana/grafana/pkg/services/query"
	"github.com/grafana/grafana/pkg/services/queryhistory"
	"github.com/grafana/grafana/pkg/services/quota"
	"github.com/grafana/grafana/pkg/services/rendering"
	"github.com/grafana/grafana/pkg/services/search"
	"github.com/grafana/grafana/pkg/services/searchV2"
	"github.com/grafana/grafana/pkg/services/searchusers"
	"github.com/grafana/grafana/pkg/services/secrets"
	secretsKV "github.com/grafana/grafana/pkg/services/secrets/kvstore"
	spm "github.com/grafana/grafana/pkg/services/secrets/kvstore/migrations"
	"github.com/grafana/grafana/pkg/services/serviceaccounts"
	"github.com/grafana/grafana/pkg/services/shorturls"
	"github.com/grafana/grafana/pkg/services/sqlstore"
	"github.com/grafana/grafana/pkg/services/star"
	starApi "github.com/grafana/grafana/pkg/services/star/api"
	"github.com/grafana/grafana/pkg/services/stats"
	"github.com/grafana/grafana/pkg/services/store"
	"github.com/grafana/grafana/pkg/services/store/entity/httpentitystore"
	"github.com/grafana/grafana/pkg/services/tag"
	"github.com/grafana/grafana/pkg/services/team"
	"github.com/grafana/grafana/pkg/services/teamguardian"
	tempUser "github.com/grafana/grafana/pkg/services/temp_user"
	"github.com/grafana/grafana/pkg/services/thumbs"
	"github.com/grafana/grafana/pkg/services/updatechecker"
	"github.com/grafana/grafana/pkg/services/user"
	"github.com/grafana/grafana/pkg/services/validations"
	"github.com/grafana/grafana/pkg/setting"
	"github.com/grafana/grafana/pkg/web"
)

type HTTPServer struct {
	log              log.Logger
	web              *web.Mux
	httpSrv          *http.Server
	middlewares      []web.Handler
	namedMiddlewares []routing.RegisterNamedMiddleware
	bus              bus.Bus

	PluginContextProvider        *plugincontext.Provider
	RouteRegister                routing.RouteRegister
	RenderService                rendering.Service
	Cfg                          *setting.Cfg
	Features                     *featuremgmt.FeatureManager
	SettingsProvider             setting.Provider
	HooksService                 *hooks.HooksService
	navTreeService               navtree.Service
	CacheService                 *localcache.CacheService
	DataSourceCache              datasources.CacheService
	AuthTokenService             auth.UserTokenService
	QuotaService                 quota.Service
	RemoteCacheService           *remotecache.RemoteCache
	ProvisioningService          provisioning.ProvisioningService
	Login                        login.Service
	License                      licensing.Licensing
	AccessControl                accesscontrol.AccessControl
	DataProxy                    *datasourceproxy.DataSourceProxyService
	PluginRequestValidator       validations.PluginRequestValidator
	pluginClient                 plugins.Client
	pluginStore                  plugins.Store
	pluginInstaller              plugins.Installer
<<<<<<< HEAD
	pluginFiles                  plugins.FileSystem
=======
	pluginFileStore              plugins.FileStore
>>>>>>> 7bbe2551
	pluginDashboardService       plugindashboards.Service
	pluginStaticRouteResolver    plugins.StaticRouteResolver
	pluginErrorResolver          plugins.ErrorResolver
	SearchService                search.Service
	ShortURLService              shorturls.Service
	QueryHistoryService          queryhistory.Service
	CorrelationsService          correlations.Service
	Live                         *live.GrafanaLive
	LivePushGateway              *pushhttp.Gateway
	ThumbService                 thumbs.Service
	StorageService               store.StorageService
	httpEntityStore              httpentitystore.HTTPEntityStore
	SearchV2HTTPService          searchV2.SearchHTTPService
	ContextHandler               *contexthandler.ContextHandler
	SQLStore                     db.DB
	AlertEngine                  *alerting.AlertEngine
	AlertNG                      *ngalert.AlertNG
	LibraryPanelService          librarypanels.Service
	LibraryElementService        libraryelements.Service
	SocialService                social.Service
	Listener                     net.Listener
	EncryptionService            encryption.Internal
	SecretsService               secrets.Service
	secretsPluginManager         plugins.SecretsPluginManager
	secretsStore                 secretsKV.SecretsKVStore
	secretsMigrator              secrets.Migrator
	secretsPluginMigrator        spm.SecretMigrationProvider
	DataSourcesService           datasources.DataSourceService
	cleanUpService               *cleanup.CleanUpService
	tracer                       tracing.Tracer
	grafanaUpdateChecker         *updatechecker.GrafanaService
	pluginsUpdateChecker         *updatechecker.PluginsService
	searchUsersService           searchusers.Service
	teamGuardian                 teamguardian.TeamGuardian
	queryDataService             query.Service
	serviceAccountsService       serviceaccounts.Service
	authInfoService              login.AuthInfoService
	authenticator                loginpkg.Authenticator
	teamPermissionsService       accesscontrol.TeamPermissionsService
	NotificationService          *notifications.NotificationService
	DashboardService             dashboards.DashboardService
	dashboardProvisioningService dashboards.DashboardProvisioningService
	folderService                folder.Service
	DatasourcePermissionsService permissions.DatasourcePermissionsService
	AlertNotificationService     *alerting.AlertNotificationService
	dashboardsnapshotsService    dashboardsnapshots.Service
	PluginSettings               pluginSettings.Service
	AvatarCacheServer            *avatar.AvatarCacheServer
	preferenceService            pref.Service
	Csrf                         csrf.Service
	folderPermissionsService     accesscontrol.FolderPermissionsService
	dashboardPermissionsService  accesscontrol.DashboardPermissionsService
	dashboardVersionService      dashver.Service
	PublicDashboardsApi          *publicdashboardsApi.Api
	starService                  star.Service
	Kinds                        *corekind.Base
	playlistService              playlist.Service
	apiKeyService                apikey.Service
	kvStore                      kvstore.KVStore
	pluginsCDNService            *pluginscdn.Service

	userService            user.Service
	tempUserService        tempUser.Service
	dashboardThumbsService thumbs.DashboardThumbService
	loginAttemptService    loginAttempt.Service
	orgService             org.Service
	teamService            team.Service
	accesscontrolService   accesscontrol.Service
	annotationsRepo        annotations.Repository
	tagService             tag.Service
	oauthTokenService      oauthtoken.OAuthTokenService
	statsService           stats.Service
	authnService           authn.Service
	starApi                *starApi.API
}

type ServerOptions struct {
	Listener net.Listener
}

func ProvideHTTPServer(opts ServerOptions, cfg *setting.Cfg, routeRegister routing.RouteRegister, bus bus.Bus,
	renderService rendering.Service, licensing licensing.Licensing, hooksService *hooks.HooksService,
	cacheService *localcache.CacheService, sqlStore *sqlstore.SQLStore, alertEngine *alerting.AlertEngine,
	pluginRequestValidator validations.PluginRequestValidator, pluginStaticRouteResolver plugins.StaticRouteResolver,
	pluginDashboardService plugindashboards.Service, pluginStore plugins.Store, pluginClient plugins.Client,
	pluginErrorResolver plugins.ErrorResolver, pluginInstaller plugins.Installer, settingsProvider setting.Provider,
	dataSourceCache datasources.CacheService, userTokenService auth.UserTokenService, moduleManager modules.Manager,
	cleanUpService *cleanup.CleanUpService, shortURLService shorturls.Service, queryHistoryService queryhistory.Service, correlationsService correlations.Service,
	thumbService thumbs.Service, remoteCache *remotecache.RemoteCache, provisioningService provisioning.ProvisioningService,
	loginService login.Service, authenticator loginpkg.Authenticator, accessControl accesscontrol.AccessControl,
	dataSourceProxy *datasourceproxy.DataSourceProxyService, searchService *search.SearchService,
	live *live.GrafanaLive, livePushGateway *pushhttp.Gateway, plugCtxProvider *plugincontext.Provider,
	contextHandler *contexthandler.ContextHandler, features *featuremgmt.FeatureManager, pluginFiles plugins.FileSystem,
	alertNG *ngalert.AlertNG, libraryPanelService librarypanels.Service, libraryElementService libraryelements.Service,
	quotaService quota.Service, socialService social.Service, tracer tracing.Tracer,
	encryptionService encryption.Internal, grafanaUpdateChecker *updatechecker.GrafanaService,
	pluginsUpdateChecker *updatechecker.PluginsService, searchUsersService searchusers.Service,
	dataSourcesService datasources.DataSourceService, queryDataService query.Service, pluginFileStore plugins.FileStore,
	teamGuardian teamguardian.TeamGuardian, serviceaccountsService serviceaccounts.Service,
	authInfoService login.AuthInfoService, storageService store.StorageService, httpEntityStore httpentitystore.HTTPEntityStore,
	notificationService *notifications.NotificationService, dashboardService dashboards.DashboardService,
	dashboardProvisioningService dashboards.DashboardProvisioningService, folderService folder.Service,
	datasourcePermissionsService permissions.DatasourcePermissionsService, alertNotificationService *alerting.AlertNotificationService,
	dashboardsnapshotsService dashboardsnapshots.Service, pluginSettings pluginSettings.Service,
	avatarCacheServer *avatar.AvatarCacheServer, preferenceService pref.Service,
	teamsPermissionsService accesscontrol.TeamPermissionsService, folderPermissionsService accesscontrol.FolderPermissionsService,
	dashboardPermissionsService accesscontrol.DashboardPermissionsService, dashboardVersionService dashver.Service,
	starService star.Service, csrfService csrf.Service, basekinds *corekind.Base,
	playlistService playlist.Service, apiKeyService apikey.Service, kvStore kvstore.KVStore,
	secretsMigrator secrets.Migrator, secretsPluginManager plugins.SecretsPluginManager, secretsService secrets.Service,
	secretsPluginMigrator spm.SecretMigrationProvider, secretsStore secretsKV.SecretsKVStore,
	publicDashboardsApi *publicdashboardsApi.Api, userService user.Service, tempUserService tempUser.Service,
	loginAttemptService loginAttempt.Service, orgService org.Service, teamService team.Service,
	accesscontrolService accesscontrol.Service, dashboardThumbsService thumbs.DashboardThumbService, navTreeService navtree.Service,
	annotationRepo annotations.Repository, tagService tag.Service, searchv2HTTPService searchV2.SearchHTTPService, oauthTokenService oauthtoken.OAuthTokenService,
	statsService stats.Service, authnService authn.Service, pluginsCDNService *pluginscdn.Service,
	starApi *starApi.API,
) (*HTTPServer, error) {
	web.Env = cfg.Env
	m := web.New()

	hs := &HTTPServer{
		Cfg:                          cfg,
		RouteRegister:                routeRegister,
		bus:                          bus,
		RenderService:                renderService,
		License:                      licensing,
		HooksService:                 hooksService,
		CacheService:                 cacheService,
		SQLStore:                     sqlStore,
		AlertEngine:                  alertEngine,
		PluginRequestValidator:       pluginRequestValidator,
		pluginInstaller:              pluginInstaller,
		pluginClient:                 pluginClient,
		pluginStore:                  pluginStore,
		pluginFiles:                  pluginFiles,
		pluginStaticRouteResolver:    pluginStaticRouteResolver,
		pluginDashboardService:       pluginDashboardService,
		pluginErrorResolver:          pluginErrorResolver,
		pluginFileStore:              pluginFileStore,
		grafanaUpdateChecker:         grafanaUpdateChecker,
		pluginsUpdateChecker:         pluginsUpdateChecker,
		SettingsProvider:             settingsProvider,
		DataSourceCache:              dataSourceCache,
		AuthTokenService:             userTokenService,
		cleanUpService:               cleanUpService,
		ShortURLService:              shortURLService,
		QueryHistoryService:          queryHistoryService,
		CorrelationsService:          correlationsService,
		Features:                     features,
		ThumbService:                 thumbService,
		StorageService:               storageService,
		RemoteCacheService:           remoteCache,
		ProvisioningService:          provisioningService,
		Login:                        loginService,
		AccessControl:                accessControl,
		DataProxy:                    dataSourceProxy,
		SearchV2HTTPService:          searchv2HTTPService,
		SearchService:                searchService,
		Live:                         live,
		LivePushGateway:              livePushGateway,
		PluginContextProvider:        plugCtxProvider,
		ContextHandler:               contextHandler,
		AlertNG:                      alertNG,
		LibraryPanelService:          libraryPanelService,
		LibraryElementService:        libraryElementService,
		QuotaService:                 quotaService,
		tracer:                       tracer,
		log:                          log.New("http.server"),
		web:                          m,
		Listener:                     opts.Listener,
		SocialService:                socialService,
		EncryptionService:            encryptionService,
		SecretsService:               secretsService,
		secretsPluginManager:         secretsPluginManager,
		secretsMigrator:              secretsMigrator,
		secretsPluginMigrator:        secretsPluginMigrator,
		secretsStore:                 secretsStore,
		httpEntityStore:              httpEntityStore,
		DataSourcesService:           dataSourcesService,
		searchUsersService:           searchUsersService,
		teamGuardian:                 teamGuardian,
		queryDataService:             queryDataService,
		serviceAccountsService:       serviceaccountsService,
		authInfoService:              authInfoService,
		authenticator:                authenticator,
		NotificationService:          notificationService,
		DashboardService:             dashboardService,
		dashboardProvisioningService: dashboardProvisioningService,
		folderService:                folderService,
		DatasourcePermissionsService: datasourcePermissionsService,
		teamPermissionsService:       teamsPermissionsService,
		AlertNotificationService:     alertNotificationService,
		dashboardsnapshotsService:    dashboardsnapshotsService,
		PluginSettings:               pluginSettings,
		AvatarCacheServer:            avatarCacheServer,
		preferenceService:            preferenceService,
		Csrf:                         csrfService,
		folderPermissionsService:     folderPermissionsService,
		dashboardPermissionsService:  dashboardPermissionsService,
		dashboardVersionService:      dashboardVersionService,
		starService:                  starService,
		Kinds:                        basekinds,
		playlistService:              playlistService,
		apiKeyService:                apiKeyService,
		kvStore:                      kvStore,
		PublicDashboardsApi:          publicDashboardsApi,
		userService:                  userService,
		tempUserService:              tempUserService,
		dashboardThumbsService:       dashboardThumbsService,
		loginAttemptService:          loginAttemptService,
		orgService:                   orgService,
		teamService:                  teamService,
		navTreeService:               navTreeService,
		accesscontrolService:         accesscontrolService,
		annotationsRepo:              annotationRepo,
		tagService:                   tagService,
		oauthTokenService:            oauthTokenService,
		statsService:                 statsService,
		authnService:                 authnService,
		pluginsCDNService:            pluginsCDNService,
		starApi:                      starApi,
	}
	if hs.Listener != nil {
		hs.log.Debug("Using provided listener")
	}
	hs.registerRoutes()

	// Register access control scope resolver for annotations
	hs.AccessControl.RegisterScopeAttributeResolver(AnnotationTypeScopeResolver(hs.annotationsRepo))

	moduleManager.RegisterModule(modules.HTTPServer, func() (services.Service, error) {
		return services.NewBasicService(hs.start, hs.run, nil), nil
	}, modules.Core, modules.Plugins)

	if err := hs.declareFixedRoles(); err != nil {
		return nil, err
	}
	return hs, nil
}

func (hs *HTTPServer) AddMiddleware(middleware web.Handler) {
	hs.middlewares = append(hs.middlewares, middleware)
}

func (hs *HTTPServer) AddNamedMiddleware(middleware routing.RegisterNamedMiddleware) {
	hs.namedMiddlewares = append(hs.namedMiddlewares, middleware)
}

func (hs *HTTPServer) start(_ context.Context) error {
	hs.applyRoutes()

	// Remove any square brackets enclosing IPv6 addresses, a format we support for backwards compatibility
	host := strings.TrimSuffix(strings.TrimPrefix(hs.Cfg.HTTPAddr, "["), "]")
	hs.httpSrv = &http.Server{
		Addr:        net.JoinHostPort(host, hs.Cfg.HTTPPort),
		Handler:     hs.web,
		ReadTimeout: hs.Cfg.ReadTimeout,
	}
	switch hs.Cfg.Protocol {
	case setting.HTTP2Scheme:
		if err := hs.configureHttp2(); err != nil {
			return err
		}
	case setting.HTTPSScheme:
		if err := hs.configureHttps(); err != nil {
			return err
		}
	default:
	}

	return nil
}

func (hs *HTTPServer) run(ctx context.Context) error {
	listener, err := hs.getListener()
	if err != nil {
		return err
	}

	hs.log.Info("HTTP Server Listen", "address", listener.Addr().String(), "protocol",
		hs.Cfg.Protocol, "subUrl", hs.Cfg.AppSubURL, "socket", hs.Cfg.SocketPath)

	var wg sync.WaitGroup
	wg.Add(1)

	// handle http shutdown on server context done
	go func() {
		defer wg.Done()

		<-ctx.Done()
		if err := hs.httpSrv.Shutdown(context.Background()); err != nil {
			hs.log.Error("Failed to shutdown server", "error", err)
		}
	}()

	switch hs.Cfg.Protocol {
	case setting.HTTPScheme, setting.SocketScheme:
		if err := hs.httpSrv.Serve(listener); err != nil {
			if errors.Is(err, http.ErrServerClosed) {
				hs.log.Debug("server was shutdown gracefully")
				return nil
			}
			return err
		}
	case setting.HTTP2Scheme, setting.HTTPSScheme:
		if err := hs.httpSrv.ServeTLS(listener, hs.Cfg.CertFile, hs.Cfg.KeyFile); err != nil {
			if errors.Is(err, http.ErrServerClosed) {
				hs.log.Debug("server was shutdown gracefully")
				return nil
			}
			return err
		}
	default:
		panic(fmt.Sprintf("Unhandled protocol %q", hs.Cfg.Protocol))
	}

	wg.Wait()

	return nil
}

func (hs *HTTPServer) getListener() (net.Listener, error) {
	if hs.Listener != nil {
		return hs.Listener, nil
	}

	switch hs.Cfg.Protocol {
	case setting.HTTPScheme, setting.HTTPSScheme, setting.HTTP2Scheme:
		listener, err := net.Listen("tcp", hs.httpSrv.Addr)
		if err != nil {
			return nil, fmt.Errorf("failed to open listener on address %s: %w", hs.httpSrv.Addr, err)
		}
		return listener, nil
	case setting.SocketScheme:
		listener, err := net.ListenUnix("unix", &net.UnixAddr{Name: hs.Cfg.SocketPath, Net: "unix"})
		if err != nil {
			return nil, fmt.Errorf("failed to open listener for socket %s: %w", hs.Cfg.SocketPath, err)
		}

		// Make socket writable by group
		// nolint:gosec
		if err := os.Chmod(hs.Cfg.SocketPath, os.FileMode(hs.Cfg.SocketMode)); err != nil {
			return nil, fmt.Errorf("failed to change socket mode %d: %w", hs.Cfg.SocketMode, err)
		}

		// golang.org/pkg/os does not have chgrp
		// Changing the gid of a file without privileges requires that the target group is in the group of the process and that the process is the file owner
		if err := os.Chown(hs.Cfg.SocketPath, -1, hs.Cfg.SocketGid); err != nil {
			return nil, fmt.Errorf("failed to change socket group id %d: %w", hs.Cfg.SocketGid, err)
		}

		return listener, nil
	default:
		hs.log.Error("Invalid protocol", "protocol", hs.Cfg.Protocol)
		return nil, fmt.Errorf("invalid protocol %q", hs.Cfg.Protocol)
	}
}

func (hs *HTTPServer) configureHttps() error {
	if hs.Cfg.CertFile == "" {
		return errors.New("cert_file cannot be empty when using HTTPS")
	}

	if hs.Cfg.KeyFile == "" {
		return errors.New("cert_key cannot be empty when using HTTPS")
	}

	if _, err := os.Stat(hs.Cfg.CertFile); os.IsNotExist(err) {
		return fmt.Errorf(`cannot find SSL cert_file at %q`, hs.Cfg.CertFile)
	}

	if _, err := os.Stat(hs.Cfg.KeyFile); os.IsNotExist(err) {
		return fmt.Errorf(`cannot find SSL key_file at %q`, hs.Cfg.KeyFile)
	}

	tlsCfg := &tls.Config{
		MinVersion: tls.VersionTLS12,
		CipherSuites: []uint16{
			tls.TLS_ECDHE_ECDSA_WITH_AES_128_GCM_SHA256,
			tls.TLS_ECDHE_RSA_WITH_AES_128_GCM_SHA256,
			tls.TLS_ECDHE_ECDSA_WITH_AES_256_GCM_SHA384,
			tls.TLS_ECDHE_RSA_WITH_AES_256_GCM_SHA384,
			tls.TLS_ECDHE_RSA_WITH_AES_128_CBC_SHA,
			tls.TLS_ECDHE_ECDSA_WITH_AES_256_CBC_SHA,
			tls.TLS_ECDHE_RSA_WITH_AES_256_CBC_SHA,
			tls.TLS_RSA_WITH_AES_128_GCM_SHA256,
			tls.TLS_RSA_WITH_AES_256_GCM_SHA384,
			tls.TLS_RSA_WITH_AES_128_CBC_SHA,
			tls.TLS_RSA_WITH_AES_256_CBC_SHA,
		},
	}

	hs.httpSrv.TLSConfig = tlsCfg
	hs.httpSrv.TLSNextProto = make(map[string]func(*http.Server, *tls.Conn, http.Handler))

	return nil
}

func (hs *HTTPServer) configureHttp2() error {
	if hs.Cfg.CertFile == "" {
		return errors.New("cert_file cannot be empty when using HTTP2")
	}

	if hs.Cfg.KeyFile == "" {
		return errors.New("cert_key cannot be empty when using HTTP2")
	}

	if _, err := os.Stat(hs.Cfg.CertFile); os.IsNotExist(err) {
		return fmt.Errorf("cannot find SSL cert_file at %q", hs.Cfg.CertFile)
	}

	if _, err := os.Stat(hs.Cfg.KeyFile); os.IsNotExist(err) {
		return fmt.Errorf("cannot find SSL key_file at %q", hs.Cfg.KeyFile)
	}

	tlsCfg := &tls.Config{
		MinVersion: tls.VersionTLS12,
		CipherSuites: []uint16{
			tls.TLS_CHACHA20_POLY1305_SHA256,
			tls.TLS_AES_128_GCM_SHA256,
			tls.TLS_AES_256_GCM_SHA384,
			tls.TLS_ECDHE_ECDSA_WITH_AES_128_GCM_SHA256,
			tls.TLS_ECDHE_RSA_WITH_AES_128_GCM_SHA256,
			tls.TLS_ECDHE_ECDSA_WITH_AES_256_GCM_SHA384,
			tls.TLS_ECDHE_RSA_WITH_AES_256_GCM_SHA384,
			tls.TLS_ECDHE_ECDSA_WITH_CHACHA20_POLY1305,
			tls.TLS_ECDHE_RSA_WITH_CHACHA20_POLY1305,
		},
		NextProtos: []string{"h2", "http/1.1"},
	}

	hs.httpSrv.TLSConfig = tlsCfg

	return nil
}

func (hs *HTTPServer) applyRoutes() {
	// start with middlewares & static routes
	hs.addMiddlewaresAndStaticRoutes()
	// then add view routes & api routes
	hs.RouteRegister.Register(hs.web, hs.namedMiddlewares...)
	// lastly not found route
	hs.web.NotFound(middleware.ProvideRouteOperationName("notfound"), middleware.ReqSignedIn, hs.NotFoundHandler)
}

func (hs *HTTPServer) addMiddlewaresAndStaticRoutes() {
	m := hs.web

	m.Use(middleware.RequestTracing(hs.tracer))
	m.Use(middleware.RequestMetrics(hs.Features))

	m.UseMiddleware(middleware.Logger(hs.Cfg))

	if hs.Cfg.EnableGzip {
		m.UseMiddleware(middleware.Gziper())
	}

	m.UseMiddleware(middleware.Recovery(hs.Cfg))
	m.UseMiddleware(hs.Csrf.Middleware())

	hs.mapStatic(m, hs.Cfg.StaticRootPath, "build", "public/build")
	hs.mapStatic(m, hs.Cfg.StaticRootPath, "", "public", "/public/views/swagger.html")
	hs.mapStatic(m, hs.Cfg.StaticRootPath, "robots.txt", "robots.txt")

	if hs.Cfg.ImageUploadProvider == "local" {
		hs.mapStatic(m, hs.Cfg.ImagesDir, "", "/public/img/attachments")
	}

	if len(hs.Cfg.CustomResponseHeaders) > 0 {
		m.Use(middleware.AddCustomResponseHeaders(hs.Cfg))
	}

	m.Use(middleware.AddDefaultResponseHeaders(hs.Cfg))

	if hs.Cfg.ServeFromSubPath && hs.Cfg.AppSubURL != "" {
		m.SetURLPrefix(hs.Cfg.AppSubURL)
	}

	m.UseMiddleware(web.Renderer(filepath.Join(hs.Cfg.StaticRootPath, "views"), "[[", "]]"))

	// These endpoints are used for monitoring the Grafana instance
	// and should not be redirected or rejected.
	m.Use(hs.healthzHandler)
	m.Use(hs.apiHealthHandler)
	m.Use(hs.metricsEndpoint)
	m.Use(hs.pluginMetricsEndpoint)
	m.Use(hs.frontendLogEndpoints())

	m.UseMiddleware(hs.ContextHandler.Middleware)
	m.Use(middleware.OrgRedirect(hs.Cfg, hs.userService))
	if !hs.Features.IsEnabled(featuremgmt.FlagAuthnService) {
		m.Use(accesscontrol.LoadPermissionsMiddleware(hs.accesscontrolService))
	}

	// needs to be after context handler
	if hs.Cfg.EnforceDomain {
		m.Use(middleware.ValidateHostHeader(hs.Cfg))
	}

	m.Use(middleware.HandleNoCacheHeader)

	if hs.Cfg.CSPEnabled || hs.Cfg.CSPReportOnlyEnabled {
		m.UseMiddleware(middleware.ContentSecurityPolicy(hs.Cfg, hs.log))
	}

	for _, mw := range hs.middlewares {
		m.Use(mw)
	}
}

func (hs *HTTPServer) metricsEndpoint(ctx *web.Context) {
	if !hs.Cfg.MetricsEndpointEnabled {
		return
	}

	if ctx.Req.Method != http.MethodGet || ctx.Req.URL.Path != "/metrics" {
		return
	}

	if hs.metricsEndpointBasicAuthEnabled() && !BasicAuthenticatedRequest(ctx.Req, hs.Cfg.MetricsEndpointBasicAuthUsername, hs.Cfg.MetricsEndpointBasicAuthPassword) {
		ctx.Resp.WriteHeader(http.StatusUnauthorized)
		return
	}

	promhttp.
		HandlerFor(prometheus.DefaultGatherer, promhttp.HandlerOpts{EnableOpenMetrics: true}).
		ServeHTTP(ctx.Resp, ctx.Req)
}

// healthzHandler always return 200 - Ok if Grafana's web server is running
func (hs *HTTPServer) healthzHandler(ctx *web.Context) {
	notHeadOrGet := ctx.Req.Method != http.MethodGet && ctx.Req.Method != http.MethodHead
	if notHeadOrGet || ctx.Req.URL.Path != "/healthz" {
		return
	}

	ctx.Resp.WriteHeader(http.StatusOK)
	if _, err := ctx.Resp.Write([]byte("Ok")); err != nil {
		hs.log.Error("could not write to response", "err", err)
	}
}

// apiHealthHandler will return ok if Grafana's web server is running and it
// can access the database. If the database cannot be accessed it will return
// http status code 503.
func (hs *HTTPServer) apiHealthHandler(ctx *web.Context) {
	notHeadOrGet := ctx.Req.Method != http.MethodGet && ctx.Req.Method != http.MethodHead
	if notHeadOrGet || ctx.Req.URL.Path != "/api/health" {
		return
	}

	data := simplejson.New()
	data.Set("database", "ok")
	if !hs.Cfg.AnonymousHideVersion {
		data.Set("version", hs.Cfg.BuildVersion)
		data.Set("commit", hs.Cfg.BuildCommit)
	}

	if !hs.databaseHealthy(ctx.Req.Context()) {
		data.Set("database", "failing")
		ctx.Resp.Header().Set("Content-Type", "application/json; charset=UTF-8")
		ctx.Resp.WriteHeader(http.StatusServiceUnavailable)
	} else {
		ctx.Resp.Header().Set("Content-Type", "application/json; charset=UTF-8")
		ctx.Resp.WriteHeader(http.StatusOK)
	}

	dataBytes, err := data.EncodePretty()
	if err != nil {
		hs.log.Error("Failed to encode data", "err", err)
		return
	}

	if _, err := ctx.Resp.Write(dataBytes); err != nil {
		hs.log.Error("Failed to write to response", "err", err)
	}
}

func (hs *HTTPServer) mapStatic(m *web.Mux, rootDir string, dir string, prefix string, exclude ...string) {
	headers := func(c *web.Context) {
		c.Resp.Header().Set("Cache-Control", "public, max-age=3600")
	}

	if prefix == "public/build" {
		headers = func(c *web.Context) {
			c.Resp.Header().Set("Cache-Control", "public, max-age=31536000")
		}
	}

	if hs.Cfg.Env == setting.Dev {
		headers = func(c *web.Context) {
			c.Resp.Header().Set("Cache-Control", "max-age=0, must-revalidate, no-cache")
		}
	}

	m.Use(httpstatic.Static(
		path.Join(rootDir, dir),
		httpstatic.StaticOptions{
			SkipLogging: true,
			Prefix:      prefix,
			AddHeaders:  headers,
			Exclude:     exclude,
		},
	))
}

func (hs *HTTPServer) metricsEndpointBasicAuthEnabled() bool {
	return hs.Cfg.MetricsEndpointBasicAuthUsername != "" && hs.Cfg.MetricsEndpointBasicAuthPassword != ""
}<|MERGE_RESOLUTION|>--- conflicted
+++ resolved
@@ -134,11 +134,7 @@
 	pluginClient                 plugins.Client
 	pluginStore                  plugins.Store
 	pluginInstaller              plugins.Installer
-<<<<<<< HEAD
-	pluginFiles                  plugins.FileSystem
-=======
 	pluginFileStore              plugins.FileStore
->>>>>>> 7bbe2551
 	pluginDashboardService       plugindashboards.Service
 	pluginStaticRouteResolver    plugins.StaticRouteResolver
 	pluginErrorResolver          plugins.ErrorResolver
@@ -231,7 +227,7 @@
 	loginService login.Service, authenticator loginpkg.Authenticator, accessControl accesscontrol.AccessControl,
 	dataSourceProxy *datasourceproxy.DataSourceProxyService, searchService *search.SearchService,
 	live *live.GrafanaLive, livePushGateway *pushhttp.Gateway, plugCtxProvider *plugincontext.Provider,
-	contextHandler *contexthandler.ContextHandler, features *featuremgmt.FeatureManager, pluginFiles plugins.FileSystem,
+	contextHandler *contexthandler.ContextHandler, features *featuremgmt.FeatureManager,
 	alertNG *ngalert.AlertNG, libraryPanelService librarypanels.Service, libraryElementService libraryelements.Service,
 	quotaService quota.Service, socialService social.Service, tracer tracing.Tracer,
 	encryptionService encryption.Internal, grafanaUpdateChecker *updatechecker.GrafanaService,
@@ -274,7 +270,6 @@
 		pluginInstaller:              pluginInstaller,
 		pluginClient:                 pluginClient,
 		pluginStore:                  pluginStore,
-		pluginFiles:                  pluginFiles,
 		pluginStaticRouteResolver:    pluginStaticRouteResolver,
 		pluginDashboardService:       pluginDashboardService,
 		pluginErrorResolver:          pluginErrorResolver,
