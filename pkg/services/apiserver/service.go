package apiserver

import (
	"context"
	"fmt"
	"net/http"
	"path"

	"github.com/grafana/dskit/services"
	"github.com/grafana/grafana-plugin-sdk-go/backend"
	dataplaneaggregator "github.com/grafana/grafana/pkg/aggregator/apiserver"
	"github.com/grafana/grafana/pkg/api/routing"
	"github.com/grafana/grafana/pkg/apimachinery/identity"
	grafanaresponsewriter "github.com/grafana/grafana/pkg/apiserver/endpoints/responsewriter"
	"github.com/grafana/grafana/pkg/infra/db"
	"github.com/grafana/grafana/pkg/infra/kvstore"
	"github.com/grafana/grafana/pkg/infra/metrics"
	"github.com/grafana/grafana/pkg/infra/serverlock"
	"github.com/grafana/grafana/pkg/infra/tracing"
	"github.com/grafana/grafana/pkg/middleware"
	"github.com/grafana/grafana/pkg/modules"
	"github.com/grafana/grafana/pkg/plugins"
	"github.com/grafana/grafana/pkg/registry"
	"github.com/grafana/grafana/pkg/registry/apis/datasource"
	kubeaggregator "github.com/grafana/grafana/pkg/services/apiserver/aggregator"
	"github.com/grafana/grafana/pkg/services/apiserver/auth/authenticator"
	"github.com/grafana/grafana/pkg/services/apiserver/auth/authorizer"
	"github.com/grafana/grafana/pkg/services/apiserver/builder"
	"github.com/grafana/grafana/pkg/services/apiserver/endpoints/request"
	grafanaapiserveroptions "github.com/grafana/grafana/pkg/services/apiserver/options"
	"github.com/grafana/grafana/pkg/services/apiserver/utils"
	contextmodel "github.com/grafana/grafana/pkg/services/contexthandler/model"
	"github.com/grafana/grafana/pkg/services/featuremgmt"
	"github.com/grafana/grafana/pkg/services/org"
	"github.com/grafana/grafana/pkg/services/pluginsintegration/pluginstore"
	"github.com/grafana/grafana/pkg/setting"
	"github.com/grafana/grafana/pkg/storage/unified/apistore"
	"github.com/grafana/grafana/pkg/storage/unified/resource"
	"github.com/prometheus/client_golang/prometheus"
	metav1 "k8s.io/apimachinery/pkg/apis/meta/v1"
	"k8s.io/apimachinery/pkg/runtime"
	"k8s.io/apimachinery/pkg/runtime/schema"
	"k8s.io/apimachinery/pkg/runtime/serializer"
	"k8s.io/apiserver/pkg/endpoints/responsewriter"
	genericapiserver "k8s.io/apiserver/pkg/server"
	clientrest "k8s.io/client-go/rest"
	"k8s.io/client-go/tools/clientcmd"
	aggregatorapiserver "k8s.io/kube-aggregator/pkg/apiserver"
)

var (
	_ Service                    = (*service)(nil)
	_ RestConfigProvider         = (*service)(nil)
	_ registry.BackgroundService = (*service)(nil)
	_ registry.CanBeDisabled     = (*service)(nil)

	Scheme = runtime.NewScheme()
	Codecs = serializer.NewCodecFactory(Scheme)

	unversionedVersion = schema.GroupVersion{Group: "", Version: "v1"}
	unversionedTypes   = []runtime.Object{
		&metav1.Status{},
		&metav1.WatchEvent{},
		&metav1.APIVersions{},
		&metav1.APIGroupList{},
		&metav1.APIGroup{},
		&metav1.APIResourceList{},
	}
)

func init() {
	// we need to add the options to empty v1
	metav1.AddToGroupVersion(Scheme, schema.GroupVersion{Group: "", Version: "v1"})
	Scheme.AddUnversionedTypes(unversionedVersion, unversionedTypes...)
}

type Service interface {
	services.NamedService
	registry.BackgroundService
	registry.CanBeDisabled
}

type RestConfigProvider interface {
	GetRestConfig() *clientrest.Config
}

type DirectRestConfigProvider interface {
	// GetDirectRestConfig returns a k8s client configuration that will use the same
	// logged logged in user as the current request context.  This is useful when
	// creating clients that map legacy API handlers to k8s backed services
	GetDirectRestConfig(c *contextmodel.ReqContext) *clientrest.Config

	// This can be used to rewrite incoming requests to path now supported under /apis
	DirectlyServeHTTP(w http.ResponseWriter, r *http.Request)
}

type service struct {
	*services.BasicService

	options    *grafanaapiserveroptions.Options
	restConfig *clientrest.Config

	cfg      *setting.Cfg
	features featuremgmt.FeatureToggles

	startedCh chan struct{}
	stopCh    chan struct{}
	stoppedCh chan error

	db       db.DB
	rr       routing.RouteRegister
	handler  http.Handler
	builders []builder.APIGroupBuilder

	tracing *tracing.TracingService
	metrics prometheus.Registerer

	authorizer        *authorizer.GrafanaAuthorizer
	serverLockService builder.ServerLockService
	kvStore           kvstore.KVStore

	pluginClient    plugins.Client
	datasources     datasource.ScopedPluginDatasourceProvider
	contextProvider datasource.PluginContextWrapper
	pluginStore     pluginstore.Store
	unified         resource.ResourceClient
}

func ProvideService(
	cfg *setting.Cfg,
	features featuremgmt.FeatureToggles,
	rr routing.RouteRegister,
	orgService org.Service,
	tracing *tracing.TracingService,
	serverLockService *serverlock.ServerLockService,
	db db.DB,
	kvStore kvstore.KVStore,
	pluginClient plugins.Client,
	datasources datasource.ScopedPluginDatasourceProvider,
	contextProvider datasource.PluginContextWrapper,
	pluginStore pluginstore.Store,
	unified resource.ResourceClient,
) (*service, error) {
	s := &service{
		cfg:               cfg,
		features:          features,
		rr:                rr,
		startedCh:         make(chan struct{}),
		stopCh:            make(chan struct{}),
		builders:          []builder.APIGroupBuilder{},
		authorizer:        authorizer.NewGrafanaAuthorizer(cfg, orgService),
		tracing:           tracing,
		db:                db, // For Unified storage
		metrics:           metrics.ProvideRegisterer(),
		kvStore:           kvStore,
		pluginClient:      pluginClient,
		datasources:       datasources,
		contextProvider:   contextProvider,
		pluginStore:       pluginStore,
		serverLockService: serverLockService,
		unified:           unified,
	}

	// This will be used when running as a dskit service
	s.BasicService = services.NewBasicService(s.start, s.running, nil).WithName(modules.GrafanaAPIServer)

	// TODO: this is very hacky
	// We need to register the routes in ProvideService to make sure
	// the routes are registered before the Grafana HTTP server starts.
	proxyHandler := func(k8sRoute routing.RouteRegister) {
		handler := func(c *contextmodel.ReqContext) {
			<-s.startedCh
			if s.handler == nil {
				c.Resp.WriteHeader(404)
				_, _ = c.Resp.Write([]byte("Not found"))
				return
			}

			req := c.Req
			if req.URL.Path == "" {
				req.URL.Path = "/"
			}

			if c.SignedInUser != nil {
				ctx := identity.WithRequester(req.Context(), c.SignedInUser)
				req = req.WithContext(ctx)
			}

			resp := responsewriter.WrapForHTTP1Or2(c.Resp)
			s.handler.ServeHTTP(resp, req)
		}
		k8sRoute.Any("/", middleware.ReqSignedIn, handler)
		k8sRoute.Any("/*", middleware.ReqSignedIn, handler)
	}

	s.rr.Group("/apis", proxyHandler)
	s.rr.Group("/livez", proxyHandler)
	s.rr.Group("/readyz", proxyHandler)
	s.rr.Group("/healthz", proxyHandler)
	s.rr.Group("/openapi", proxyHandler)
	s.rr.Group("/version", proxyHandler)

	return s, nil
}

func (s *service) GetRestConfig() *clientrest.Config {
	return s.restConfig
}

func (s *service) IsDisabled() bool {
	return false
}

// Run is an adapter for the BackgroundService interface.
func (s *service) Run(ctx context.Context) error {
	if err := s.start(ctx); err != nil {
		return err
	}
	return s.running(ctx)
}

func (s *service) RegisterAPI(b builder.APIGroupBuilder) {
	s.builders = append(s.builders, b)
}

// nolint:gocyclo
func (s *service) start(ctx context.Context) error {
	defer close(s.startedCh)

	// Get the list of groups the server will support
	builders := s.builders

	groupVersions := make([]schema.GroupVersion, 0, len(builders))
	// Install schemas
	initialSize := len(kubeaggregator.APIVersionPriorities)
	for i, b := range builders {
		groupVersions = append(groupVersions, b.GetGroupVersion())
		if err := b.InstallSchema(Scheme); err != nil {
			return err
		}

		if s.features.IsEnabledGlobally(featuremgmt.FlagKubernetesAggregator) {
			// set the priority for the group+version
			kubeaggregator.APIVersionPriorities[b.GetGroupVersion()] = kubeaggregator.Priority{Group: 15000, Version: int32(i + initialSize)}
		}

		auth := b.GetAuthorizer()
		if auth != nil {
			s.authorizer.Register(b.GetGroupVersion(), auth)
		}
	}

	o := grafanaapiserveroptions.NewOptions(Codecs.LegacyCodec(groupVersions...))
	err := applyGrafanaConfig(s.cfg, s.features, o)
	if err != nil {
		return err
	}

	if errs := o.Validate(); len(errs) != 0 {
		// TODO: handle multiple errors
		return errs[0]
	}

	// This will check that required feature toggles are enabled for more advanced storage modes
	// Any required preconditions should be hardcoded here
	if o.StorageOptions != nil {
		if err := o.StorageOptions.EnforceFeatureToggleAfterMode1(s.features); err != nil {
			return err
		}
	}

	serverConfig := genericapiserver.NewRecommendedConfig(Codecs)
	if err := o.ApplyTo(serverConfig); err != nil {
		return err
	}
	serverConfig.Authorization.Authorizer = s.authorizer
	serverConfig.Authentication.Authenticator = authenticator.NewAuthenticator(serverConfig.Authentication.Authenticator)
	serverConfig.TracerProvider = s.tracing.GetTracerProvider()

	// setup loopback transport for the aggregator server
	transport := &roundTripperFunc{ready: make(chan struct{})}
	serverConfig.LoopbackClientConfig.Transport = transport
	serverConfig.LoopbackClientConfig.TLSClientConfig = clientrest.TLSClientConfig{}

	if o.StorageOptions.StorageType == grafanaapiserveroptions.StorageTypeEtcd {
		if err := o.RecommendedOptions.Etcd.Validate(); len(err) > 0 {
			return err[0]
		}
		if err := o.RecommendedOptions.Etcd.ApplyTo(&serverConfig.Config); err != nil {
			return err
		}
<<<<<<< HEAD

	case grafanaapiserveroptions.StorageTypeUnified:
		server, err := sql.ProvideResourceServer(s.db, s.cfg, s.features, s.tracing)
		if err != nil {
			return err
		}
		client := resource.NewLocalResourceClient(server)
		serverConfig.Config.RESTOptionsGetter = apistore.NewRESTOptionsGetterForClient(client,
			o.RecommendedOptions.Etcd.StorageConfig)

	case grafanaapiserveroptions.StorageTypeUnifiedGrpc:
		opts := []grpc.DialOption{
			grpc.WithStatsHandler(otelgrpc.NewClientHandler()),
			grpc.WithTransportCredentials(insecure.NewCredentials()),
		}
		// Create a connection to the gRPC server
		conn, err := grpc.NewClient(o.StorageOptions.Address, opts...)
		if err != nil {
			return err
		}

		// Create a client instance
		client, err := newResourceClient(conn, s.cfg)
		if err != nil {
			return err
		}
		serverConfig.Config.RESTOptionsGetter = apistore.NewRESTOptionsGetterForClient(client, o.RecommendedOptions.Etcd.StorageConfig)

	case grafanaapiserveroptions.StorageTypeLegacy:
		fallthrough
	case grafanaapiserveroptions.StorageTypeFile:
		restOptionsGetter, err := apistore.NewRESTOptionsGetterForFile(o.StorageOptions.DataPath, o.RecommendedOptions.Etcd.StorageConfig)
		if err != nil {
			return err
		}
		serverConfig.RESTOptionsGetter = restOptionsGetter
=======
	} else {
		// Use unified storage client
		serverConfig.Config.RESTOptionsGetter = apistore.NewRESTOptionsGetterForClient(
			s.unified, o.RecommendedOptions.Etcd.StorageConfig)
>>>>>>> a8b07b0c
	}

	// Add OpenAPI specs for each group+version
	err = builder.SetupConfig(
		Scheme,
		serverConfig,
		builders,
		s.cfg.BuildStamp,
		s.cfg.BuildVersion,
		s.cfg.BuildCommit,
		s.cfg.BuildBranch,
		nil,
	)
	if err != nil {
		return err
	}

	// Create the server
	server, err := serverConfig.Complete().New("grafana-apiserver", genericapiserver.NewEmptyDelegate())
	if err != nil {
		return err
	}

	// Install the API group+version
	err = builder.InstallAPIs(Scheme, Codecs, server, serverConfig.RESTOptionsGetter, builders, o.StorageOptions,
		// Required for the dual writer initialization
		s.metrics, request.GetNamespaceMapper(s.cfg), kvstore.WithNamespace(s.kvStore, 0, "storage.dualwriting"), s.serverLockService,
	)
	if err != nil {
		return err
	}

	// stash the options for later use
	s.options = o

	delegate := server
	var aggregatorServer *aggregatorapiserver.APIAggregator
	if s.features.IsEnabledGlobally(featuremgmt.FlagKubernetesAggregator) {
		aggregatorServer, err = s.createKubeAggregator(serverConfig, server, s.metrics)
		if err != nil {
			return err
		}
		delegate = aggregatorServer.GenericAPIServer
	}

	var runningServer *genericapiserver.GenericAPIServer
	if s.features.IsEnabledGlobally(featuremgmt.FlagDataplaneAggregator) {
		runningServer, err = s.startDataplaneAggregator(ctx, transport, serverConfig, delegate)
		if err != nil {
			return err
		}
	} else if s.features.IsEnabledGlobally(featuremgmt.FlagKubernetesAggregator) {
		runningServer, err = s.startKubeAggregator(ctx, transport, aggregatorServer)
		if err != nil {
			return err
		}
	} else {
		runningServer, err = s.startCoreServer(ctx, transport, server)
		if err != nil {
			return err
		}
	}

	// only write kubeconfig in dev mode
	if o.ExtraOptions.DevMode {
		if err := ensureKubeConfig(runningServer.LoopbackClientConfig, o.StorageOptions.DataPath); err != nil {
			return err
		}
	}

	// used by the proxy wrapper registered in ProvideService
	s.handler = runningServer.Handler
	// used by local clients to make requests to the server
	s.restConfig = runningServer.LoopbackClientConfig

	return nil
}

func (s *service) startCoreServer(
	ctx context.Context,
	transport *roundTripperFunc,
	server *genericapiserver.GenericAPIServer,
) (*genericapiserver.GenericAPIServer, error) {
	// setup the loopback transport and signal that it's ready.
	// ignore the lint error because the response is passed directly to the client,
	// so the client will be responsible for closing the response body.
	// nolint:bodyclose
	transport.fn = grafanaresponsewriter.WrapHandler(server.Handler)
	close(transport.ready)

	prepared := server.PrepareRun()
	go func() {
		s.stoppedCh <- prepared.RunWithContext(ctx)
	}()

	return server, nil
}

func (s *service) startDataplaneAggregator(
	ctx context.Context,
	transport *roundTripperFunc,
	serverConfig *genericapiserver.RecommendedConfig,
	delegate *genericapiserver.GenericAPIServer,
) (*genericapiserver.GenericAPIServer, error) {
	config := &dataplaneaggregator.Config{
		GenericConfig: serverConfig,
		ExtraConfig: dataplaneaggregator.ExtraConfig{
			PluginClient: s.pluginClient,
			PluginContextProvider: &pluginContextProvider{
				pluginStore:     s.pluginStore,
				datasources:     s.datasources,
				contextProvider: s.contextProvider,
			},
		},
	}

	if err := s.options.GrafanaAggregatorOptions.ApplyTo(config, s.options.RecommendedOptions.Etcd); err != nil {
		return nil, err
	}

	completedConfig := config.Complete()

	aggregatorServer, err := completedConfig.NewWithDelegate(delegate)
	if err != nil {
		return nil, err
	}

	// setup the loopback transport for the aggregator server and signal that it's ready
	// ignore the lint error because the response is passed directly to the client,
	// so the client will be responsible for closing the response body.
	// nolint:bodyclose
	transport.fn = grafanaresponsewriter.WrapHandler(aggregatorServer.GenericAPIServer.Handler)
	close(transport.ready)

	prepared, err := aggregatorServer.PrepareRun()
	if err != nil {
		return nil, err
	}

	go func() {
		s.stoppedCh <- prepared.RunWithContext(ctx)
	}()

	return aggregatorServer.GenericAPIServer, nil
}

func (s *service) createKubeAggregator(
	serverConfig *genericapiserver.RecommendedConfig,
	server *genericapiserver.GenericAPIServer,
	reg prometheus.Registerer,
) (*aggregatorapiserver.APIAggregator, error) {
	namespaceMapper := request.GetNamespaceMapper(s.cfg)

	aggregatorConfig, err := kubeaggregator.CreateAggregatorConfig(s.options, *serverConfig, namespaceMapper(1))
	if err != nil {
		return nil, err
	}

	return kubeaggregator.CreateAggregatorServer(aggregatorConfig, server, reg)
}

func (s *service) startKubeAggregator(
	ctx context.Context,
	transport *roundTripperFunc,
	aggregatorServer *aggregatorapiserver.APIAggregator,
) (*genericapiserver.GenericAPIServer, error) {
	// setup the loopback transport for the aggregator server and signal that it's ready
	// ignore the lint error because the response is passed directly to the client,
	// so the client will be responsible for closing the response body.
	// nolint:bodyclose
	transport.fn = grafanaresponsewriter.WrapHandler(aggregatorServer.GenericAPIServer.Handler)
	close(transport.ready)

	prepared, err := aggregatorServer.PrepareRun()
	if err != nil {
		return nil, err
	}

	go func() {
		s.stoppedCh <- prepared.Run(ctx)
	}()

	return aggregatorServer.GenericAPIServer, nil
}

func (s *service) GetDirectRestConfig(c *contextmodel.ReqContext) *clientrest.Config {
	return &clientrest.Config{
		Transport: &roundTripperFunc{
			fn: func(req *http.Request) (*http.Response, error) {
				<-s.startedCh
				ctx := identity.WithRequester(req.Context(), c.SignedInUser)
				wrapped := grafanaresponsewriter.WrapHandler(s.handler)
				return wrapped(req.WithContext(ctx))
			},
		},
	}
}

func (s *service) DirectlyServeHTTP(w http.ResponseWriter, r *http.Request) {
	<-s.startedCh
	s.handler.ServeHTTP(w, r)
}

func (s *service) running(ctx context.Context) error {
	select {
	case err := <-s.stoppedCh:
		if err != nil {
			return err
		}
	case <-ctx.Done():
		return ctx.Err()
	}
	return nil
}

func newResourceClient(conn *grpc.ClientConn, cfg *setting.Cfg) (resource.ResourceStoreClient, error) {
	if cfg.StackID != "" {
		return resource.NewCloudResourceClient(conn, cfg)
	}
	return resource.NewGRPCResourceClient(conn)
}

func ensureKubeConfig(restConfig *clientrest.Config, dir string) error {
	return clientcmd.WriteToFile(
		utils.FormatKubeConfig(restConfig),
		path.Join(dir, "grafana.kubeconfig"),
	)
}

type roundTripperFunc struct {
	ready chan struct{}
	fn    func(req *http.Request) (*http.Response, error)
}

func (f *roundTripperFunc) RoundTrip(req *http.Request) (*http.Response, error) {
	if f.fn == nil {
		<-f.ready
	}
	return f.fn(req)
}

type pluginContextProvider struct {
	pluginStore     pluginstore.Store
	datasources     datasource.ScopedPluginDatasourceProvider
	contextProvider datasource.PluginContextWrapper
}

func (p *pluginContextProvider) GetPluginContext(ctx context.Context, pluginID string, uid string) (backend.PluginContext, error) {
	all := p.pluginStore.Plugins(ctx)

	var datasourceProvider datasource.PluginDatasourceProvider
	for _, plugin := range all {
		if plugin.ID == pluginID {
			datasourceProvider = p.datasources.GetDatasourceProvider(plugin.JSONData)
		}
	}
	if datasourceProvider == nil {
		return backend.PluginContext{}, fmt.Errorf("plugin not found")
	}

	s, err := datasourceProvider.GetInstanceSettings(ctx, uid)
	if err != nil {
		return backend.PluginContext{}, err
	}

	return p.contextProvider.PluginContextForDataSource(ctx, s)
}<|MERGE_RESOLUTION|>--- conflicted
+++ resolved
@@ -289,49 +289,10 @@
 		if err := o.RecommendedOptions.Etcd.ApplyTo(&serverConfig.Config); err != nil {
 			return err
 		}
-<<<<<<< HEAD
-
-	case grafanaapiserveroptions.StorageTypeUnified:
-		server, err := sql.ProvideResourceServer(s.db, s.cfg, s.features, s.tracing)
-		if err != nil {
-			return err
-		}
-		client := resource.NewLocalResourceClient(server)
-		serverConfig.Config.RESTOptionsGetter = apistore.NewRESTOptionsGetterForClient(client,
-			o.RecommendedOptions.Etcd.StorageConfig)
-
-	case grafanaapiserveroptions.StorageTypeUnifiedGrpc:
-		opts := []grpc.DialOption{
-			grpc.WithStatsHandler(otelgrpc.NewClientHandler()),
-			grpc.WithTransportCredentials(insecure.NewCredentials()),
-		}
-		// Create a connection to the gRPC server
-		conn, err := grpc.NewClient(o.StorageOptions.Address, opts...)
-		if err != nil {
-			return err
-		}
-
-		// Create a client instance
-		client, err := newResourceClient(conn, s.cfg)
-		if err != nil {
-			return err
-		}
-		serverConfig.Config.RESTOptionsGetter = apistore.NewRESTOptionsGetterForClient(client, o.RecommendedOptions.Etcd.StorageConfig)
-
-	case grafanaapiserveroptions.StorageTypeLegacy:
-		fallthrough
-	case grafanaapiserveroptions.StorageTypeFile:
-		restOptionsGetter, err := apistore.NewRESTOptionsGetterForFile(o.StorageOptions.DataPath, o.RecommendedOptions.Etcd.StorageConfig)
-		if err != nil {
-			return err
-		}
-		serverConfig.RESTOptionsGetter = restOptionsGetter
-=======
 	} else {
 		// Use unified storage client
 		serverConfig.Config.RESTOptionsGetter = apistore.NewRESTOptionsGetterForClient(
 			s.unified, o.RecommendedOptions.Etcd.StorageConfig)
->>>>>>> a8b07b0c
 	}
 
 	// Add OpenAPI specs for each group+version
@@ -547,13 +508,6 @@
 	return nil
 }
 
-func newResourceClient(conn *grpc.ClientConn, cfg *setting.Cfg) (resource.ResourceStoreClient, error) {
-	if cfg.StackID != "" {
-		return resource.NewCloudResourceClient(conn, cfg)
-	}
-	return resource.NewGRPCResourceClient(conn)
-}
-
 func ensureKubeConfig(restConfig *clientrest.Config, dir string) error {
 	return clientcmd.WriteToFile(
 		utils.FormatKubeConfig(restConfig),
