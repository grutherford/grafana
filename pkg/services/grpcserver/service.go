--- conflicted
+++ resolved
@@ -69,13 +69,6 @@
 		}
 	}
 
-<<<<<<< HEAD
-	var opts []grpc.ServerOption
-
-	namespaceAuthz := grpcutils.NewNamespaceAuthorizer(cfg, tracer)
-
-=======
->>>>>>> 562d499e
 	// Default auth is admin token check, but this can be overridden by
 	// services which implement ServiceAuthFuncOverride interface.
 	// See https://github.com/grpc-ecosystem/go-grpc-middleware/blob/main/interceptors/auth/auth.go#L30.
