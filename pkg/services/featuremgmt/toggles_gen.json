{
  "kind": "FeatureList",
  "apiVersion": "featuretoggle.grafana.app/v0alpha1",
  "metadata": {},
  "items": [
    {
      "metadata": {
        "name": "notificationBanner",
        "resourceVersion": "1717578796182",
        "creationTimestamp": "2024-06-05T09:13:16Z"
      },
      "spec": {
        "description": "Enables the notification banner UI and API",
        "stage": "experimental",
        "codeowner": "@grafana/grafana-frontend-platform"
      }
    },
    {
      "metadata": {
        "name": "datasourceProxyDisableRBAC",
        "resourceVersion": "1717578796182",
        "creationTimestamp": "2024-06-05T09:13:16Z"
      },
      "spec": {
        "description": "Disables applying a plugin route's ReqAction field to authorization",
        "stage": "GA",
        "codeowner": "@grafana/identity-access-team",
        "hideFromDocs": true
      }
    },
    {
      "metadata": {
        "name": "recordedQueriesMulti",
        "resourceVersion": "1717578796182",
        "creationTimestamp": "2024-06-05T09:13:16Z"
      },
      "spec": {
        "description": "Enables writing multiple items from a single query within Recorded Queries",
        "stage": "GA",
        "codeowner": "@grafana/observability-metrics"
      }
    },
    {
      "metadata": {
        "name": "traceQLStreaming",
        "resourceVersion": "1717578796182",
        "creationTimestamp": "2024-06-05T09:13:16Z"
      },
      "spec": {
        "description": "Enables response streaming of TraceQL queries of the Tempo data source",
        "stage": "GA",
        "codeowner": "@grafana/observability-traces-and-profiling",
        "frontend": true
      }
    },
    {
      "metadata": {
        "name": "sseGroupByDatasource",
        "resourceVersion": "1717578796182",
        "creationTimestamp": "2024-06-05T09:13:16Z"
      },
      "spec": {
        "description": "Send query to the same datasource in a single request when using server side expressions. The `cloudWatchBatchQueries` feature toggle should be enabled if this used with CloudWatch.",
        "stage": "experimental",
        "codeowner": "@grafana/observability-metrics"
      }
    },
    {
      "metadata": {
        "name": "newPDFRendering",
        "resourceVersion": "1717578796182",
        "creationTimestamp": "2024-06-05T09:13:16Z"
      },
      "spec": {
        "description": "New implementation for the dashboard-to-PDF rendering",
        "stage": "preview",
        "codeowner": "@grafana/sharing-squad"
      }
    },
    {
      "metadata": {
        "name": "autoMigrateOldPanels",
        "resourceVersion": "1717578796182",
        "creationTimestamp": "2024-06-05T09:13:16Z"
      },
      "spec": {
        "description": "Migrate old angular panels to supported versions (graph, table-old, worldmap, etc)",
        "stage": "preview",
        "codeowner": "@grafana/dataviz-squad",
        "frontend": true
      }
    },
    {
      "metadata": {
        "name": "datasourceQueryTypes",
        "resourceVersion": "1717578796182",
        "creationTimestamp": "2024-06-05T09:13:16Z"
      },
      "spec": {
        "description": "Show query type endpoints in datasource API servers (currently hardcoded for testdata, expressions, and prometheus)",
        "stage": "experimental",
        "codeowner": "@grafana/grafana-app-platform-squad",
        "requiresRestart": true
      }
    },
    {
      "metadata": {
        "name": "accessActionSets",
        "resourceVersion": "1717578796182",
        "creationTimestamp": "2024-06-05T09:13:16Z"
      },
      "spec": {
        "description": "Introduces action sets for resource permissions",
        "stage": "experimental",
        "codeowner": "@grafana/identity-access-team"
      }
    },
    {
      "metadata": {
        "name": "metricsSummary",
        "resourceVersion": "1717578796182",
        "creationTimestamp": "2024-06-05T09:13:16Z"
      },
      "spec": {
        "description": "Enables metrics summary queries in the Tempo data source",
        "stage": "experimental",
        "codeowner": "@grafana/observability-traces-and-profiling",
        "frontend": true
      }
    },
    {
      "metadata": {
        "name": "configurableSchedulerTick",
        "resourceVersion": "1717578796182",
        "creationTimestamp": "2024-06-05T09:13:16Z"
      },
      "spec": {
        "description": "Enable changing the scheduler base interval via configuration option unified_alerting.scheduler_tick_interval",
        "stage": "experimental",
        "codeowner": "@grafana/alerting-squad",
        "requiresRestart": true,
        "hideFromDocs": true
      }
    },
    {
      "metadata": {
        "name": "wargamesTesting",
        "resourceVersion": "1717578796182",
        "creationTimestamp": "2024-06-05T09:13:16Z"
      },
      "spec": {
        "description": "Placeholder feature flag for internal testing",
        "stage": "experimental",
        "codeowner": "@grafana/hosted-grafana-team"
      }
    },
    {
      "metadata": {
        "name": "alertingSaveStatePeriodic",
        "resourceVersion": "1717578796182",
        "creationTimestamp": "2024-06-05T09:13:16Z"
      },
      "spec": {
        "description": "Writes the state periodically to the database, asynchronous to rule evaluation",
        "stage": "privatePreview",
        "codeowner": "@grafana/alerting-squad"
      }
    },
    {
      "metadata": {
        "name": "live-service-web-worker",
        "resourceVersion": "1717578796182",
        "creationTimestamp": "2024-06-05T09:13:16Z"
      },
      "spec": {
        "description": "This will use a webworker thread to processes events rather than the main thread",
        "stage": "experimental",
        "codeowner": "@grafana/grafana-app-platform-squad",
        "frontend": true
      }
    },
    {
      "metadata": {
        "name": "lokiExperimentalStreaming",
        "resourceVersion": "1717613645905",
        "creationTimestamp": "2024-06-05T09:13:16Z",
        "annotations": {
          "grafana.app/updatedTimestamp": "2024-06-05 18:54:05.905828781 +0000 UTC"
        }
      },
      "spec": {
        "description": "Support new streaming approach for loki (prototype, needs special loki build)",
        "stage": "experimental",
        "codeowner": "@grafana/observability-logs"
      }
    },
    {
      "metadata": {
        "name": "exploreContentOutline",
        "resourceVersion": "1717578796182",
        "creationTimestamp": "2024-06-05T09:13:16Z"
      },
      "spec": {
        "description": "Content outline sidebar",
        "stage": "GA",
        "codeowner": "@grafana/explore-squad",
        "frontend": true,
        "allowSelfServe": true
      }
    },
    {
      "metadata": {
        "name": "lokiLogsDataplane",
        "resourceVersion": "1717578796182",
        "creationTimestamp": "2024-06-05T09:13:16Z"
      },
      "spec": {
        "description": "Changes logs responses from Loki to be compliant with the dataplane specification.",
        "stage": "experimental",
        "codeowner": "@grafana/observability-logs"
      }
    },
    {
      "metadata": {
        "name": "newDashboardWithFiltersAndGroupBy",
        "resourceVersion": "1717578796182",
        "creationTimestamp": "2024-06-05T09:13:16Z"
      },
      "spec": {
        "description": "Enables filters and group by variables on all new dashboards. Variables are added only if default data source supports filtering.",
        "stage": "experimental",
        "codeowner": "@grafana/dashboards-squad",
        "hideFromAdminPage": true,
        "hideFromDocs": true
      }
    },
    {
      "metadata": {
        "name": "transformationsRedesign",
        "resourceVersion": "1717578796182",
        "creationTimestamp": "2024-06-05T09:13:16Z"
      },
      "spec": {
        "description": "Enables the transformations redesign",
        "stage": "GA",
        "codeowner": "@grafana/observability-metrics",
        "frontend": true,
        "allowSelfServe": true
      }
    },
    {
      "metadata": {
        "name": "autoMigratePiechartPanel",
        "resourceVersion": "1717578796182",
        "creationTimestamp": "2024-06-05T09:13:16Z"
      },
      "spec": {
        "description": "Migrate old piechart panel to supported piechart panel - broken out from autoMigrateOldPanels to enable granular tracking",
        "stage": "preview",
        "codeowner": "@grafana/dataviz-squad",
        "frontend": true
      }
    },
    {
      "metadata": {
        "name": "dashboardSceneForViewers",
        "resourceVersion": "1717578796182",
        "creationTimestamp": "2024-06-05T09:13:16Z"
      },
      "spec": {
        "description": "Enables dashboard rendering using Scenes for viewer roles",
        "stage": "experimental",
        "codeowner": "@grafana/dashboards-squad",
        "frontend": true
      }
    },
    {
      "metadata": {
        "name": "panelFilterVariable",
        "resourceVersion": "1717578796182",
        "creationTimestamp": "2024-06-05T09:13:16Z"
      },
      "spec": {
        "description": "Enables use of the `systemPanelFilterVar` variable to filter panels in a dashboard",
        "stage": "experimental",
        "codeowner": "@grafana/dashboards-squad",
        "frontend": true,
        "hideFromDocs": true
      }
    },
    {
      "metadata": {
        "name": "cloudRBACRoles",
        "resourceVersion": "1717578796182",
        "creationTimestamp": "2024-06-05T09:13:16Z"
      },
      "spec": {
        "description": "Enabled grafana cloud specific RBAC roles",
        "stage": "experimental",
        "codeowner": "@grafana/identity-access-team",
        "requiresRestart": true,
        "hideFromDocs": true
      }
    },
    {
      "metadata": {
        "name": "promQLScope",
        "resourceVersion": "1717578796182",
        "creationTimestamp": "2024-06-05T09:13:16Z"
      },
      "spec": {
        "description": "In-development feature that will allow injection of labels into prometheus queries.",
        "stage": "experimental",
        "codeowner": "@grafana/observability-metrics"
      }
    },
    {
      "metadata": {
        "name": "kubernetesAggregator",
        "resourceVersion": "1717578796182",
        "creationTimestamp": "2024-06-05T09:13:16Z"
      },
      "spec": {
        "description": "Enable grafana aggregator",
        "stage": "experimental",
        "codeowner": "@grafana/grafana-app-platform-squad",
        "requiresRestart": true
      }
    },
    {
      "metadata": {
        "name": "extraThemes",
        "resourceVersion": "1717578796182",
        "creationTimestamp": "2024-06-05T09:13:16Z"
      },
      "spec": {
        "description": "Enables extra themes",
        "stage": "experimental",
        "codeowner": "@grafana/grafana-frontend-platform",
        "frontend": true
      }
    },
    {
      "metadata": {
        "name": "permissionsFilterRemoveSubquery",
        "resourceVersion": "1717578796182",
        "creationTimestamp": "2024-06-05T09:13:16Z"
      },
      "spec": {
        "description": "Alternative permission filter implementation that does not use subqueries for fetching the dashboard folder",
        "stage": "experimental",
        "codeowner": "@grafana/grafana-backend-group"
      }
    },
    {
      "metadata": {
        "name": "externalCorePlugins",
        "resourceVersion": "1717578796182",
        "creationTimestamp": "2024-06-05T09:13:16Z"
      },
      "spec": {
        "description": "Allow core plugins to be loaded as external",
        "stage": "experimental",
        "codeowner": "@grafana/plugins-platform-backend"
      }
    },
    {
      "metadata": {
        "name": "alertmanagerRemoteOnly",
        "resourceVersion": "1717578796182",
        "creationTimestamp": "2024-06-05T09:13:16Z"
      },
      "spec": {
        "description": "Disable the internal Alertmanager and only use the external one defined.",
        "stage": "experimental",
        "codeowner": "@grafana/alerting-squad"
      }
    },
    {
      "metadata": {
        "name": "scopeFilters",
        "resourceVersion": "1717578796182",
        "creationTimestamp": "2024-06-05T09:13:16Z"
      },
      "spec": {
        "description": "Enables the use of scope filters in Grafana",
        "stage": "experimental",
        "codeowner": "@grafana/dashboards-squad",
        "hideFromAdminPage": true,
        "hideFromDocs": true
      }
    },
    {
      "metadata": {
        "name": "queryLibrary",
        "resourceVersion": "1717578796182",
        "creationTimestamp": "2024-06-05T09:13:16Z"
      },
      "spec": {
        "description": "Enables Query Library feature in Explore",
        "stage": "experimental",
        "codeowner": "@grafana/explore-squad"
      }
    },
    {
      "metadata": {
        "name": "alertingCentralAlertHistory",
        "resourceVersion": "1717578796182",
        "creationTimestamp": "2024-06-05T09:13:16Z"
      },
      "spec": {
        "description": "Enables the new central alert history.",
        "stage": "experimental",
        "codeowner": "@grafana/alerting-squad",
        "frontend": true
      }
    },
    {
      "metadata": {
        "name": "lokiPredefinedOperations",
        "resourceVersion": "1717578796182",
        "creationTimestamp": "2024-06-05T09:13:16Z"
      },
      "spec": {
        "description": "Adds predefined query operations to Loki query editor",
        "stage": "experimental",
        "codeowner": "@grafana/observability-logs",
        "frontend": true
      }
    },
    {
      "metadata": {
        "name": "kubernetesPlaylists",
        "resourceVersion": "1717578796182",
        "creationTimestamp": "2024-06-05T09:13:16Z"
      },
      "spec": {
        "description": "Use the kubernetes API in the frontend for playlists, and route /api/playlist requests to k8s",
        "stage": "GA",
        "codeowner": "@grafana/grafana-app-platform-squad",
        "requiresRestart": true
      }
    },
    {
      "metadata": {
        "name": "queryServiceRewrite",
        "resourceVersion": "1717578796182",
        "creationTimestamp": "2024-06-05T09:13:16Z"
      },
      "spec": {
        "description": "Rewrite requests targeting /ds/query to the query service",
        "stage": "experimental",
        "codeowner": "@grafana/grafana-app-platform-squad",
        "requiresRestart": true
      }
    },
    {
      "metadata": {
        "name": "tlsMemcached",
        "resourceVersion": "1717578796182",
        "creationTimestamp": "2024-06-05T09:13:16Z"
      },
      "spec": {
        "description": "Use TLS-enabled memcached in the enterprise caching feature",
        "stage": "experimental",
        "codeowner": "@grafana/grafana-operator-experience-squad",
        "hideFromDocs": true
      }
    },
    {
      "metadata": {
        "name": "annotationPermissionUpdate",
        "resourceVersion": "1717578796182",
        "creationTimestamp": "2024-06-05T09:13:16Z"
      },
      "spec": {
        "description": "Change the way annotation permissions work by scoping them to folders and dashboards.",
        "stage": "GA",
        "codeowner": "@grafana/identity-access-team"
      }
    },
    {
      "metadata": {
        "name": "onPremToCloudMigrations",
        "resourceVersion": "1717578796182",
        "creationTimestamp": "2024-06-05T09:13:16Z"
      },
      "spec": {
        "description": "In-development feature that will allow users to easily migrate their on-prem Grafana instances to Grafana Cloud.",
        "stage": "experimental",
        "codeowner": "@grafana/grafana-operator-experience-squad"
      }
    },
    {
      "metadata": {
        "name": "alertingListViewV2",
        "resourceVersion": "1717578796182",
        "creationTimestamp": "2024-06-05T09:13:16Z"
      },
      "spec": {
        "description": "Enables the new alert list view design",
        "stage": "experimental",
        "codeowner": "@grafana/alerting-squad",
        "frontend": true
      }
    },
    {
      "metadata": {
        "name": "dashboardRestore",
        "resourceVersion": "1717578796182",
        "creationTimestamp": "2024-06-05T09:13:16Z"
      },
      "spec": {
        "description": "Enables deleted dashboard restore feature",
        "stage": "experimental",
        "codeowner": "@grafana/grafana-frontend-platform",
        "hideFromAdminPage": true
      }
    },
    {
      "metadata": {
        "name": "unifiedRequestLog",
        "resourceVersion": "1717578796182",
        "creationTimestamp": "2024-06-05T09:13:16Z"
      },
      "spec": {
        "description": "Writes error logs to the request logger",
        "stage": "experimental",
        "codeowner": "@grafana/grafana-backend-group"
      }
    },
    {
      "metadata": {
        "name": "logsExploreTableVisualisation",
        "resourceVersion": "1717578796182",
        "creationTimestamp": "2024-06-05T09:13:16Z"
      },
      "spec": {
        "description": "A table visualisation for logs in Explore",
        "stage": "GA",
        "codeowner": "@grafana/observability-logs",
        "frontend": true
      }
    },
    {
      "metadata": {
        "name": "lokiRunQueriesInParallel",
        "resourceVersion": "1717578796182",
        "creationTimestamp": "2024-06-05T09:13:16Z"
      },
      "spec": {
        "description": "Enables running Loki queries in parallel",
        "stage": "privatePreview",
        "codeowner": "@grafana/observability-logs"
      }
    },
    {
      "metadata": {
        "name": "prometheusPromQAIL",
        "resourceVersion": "1717578796182",
        "creationTimestamp": "2024-06-05T09:13:16Z"
      },
      "spec": {
        "description": "Prometheus and AI/ML to assist users in creating a query",
        "stage": "experimental",
        "codeowner": "@grafana/observability-metrics",
        "frontend": true
      }
    },
    {
      "metadata": {
        "name": "alertingSimplifiedRouting",
        "resourceVersion": "1717578796182",
        "creationTimestamp": "2024-06-05T09:13:16Z"
      },
      "spec": {
        "description": "Enables users to easily configure alert notifications by specifying a contact point directly when editing or creating an alert rule",
        "stage": "GA",
        "codeowner": "@grafana/alerting-squad"
      }
    },
    {
      "metadata": {
        "name": "cloudWatchNewLabelParsing",
        "resourceVersion": "1717578796182",
        "creationTimestamp": "2024-06-05T09:13:16Z"
      },
      "spec": {
        "description": "Updates CloudWatch label parsing to be more accurate",
        "stage": "GA",
        "codeowner": "@grafana/aws-datasources"
      }
    },
    {
      "metadata": {
        "name": "publicDashboardsScene",
        "resourceVersion": "1717578796182",
        "creationTimestamp": "2024-06-05T09:13:16Z"
      },
      "spec": {
        "description": "Enables public dashboard rendering using scenes",
        "stage": "experimental",
        "codeowner": "@grafana/sharing-squad",
        "frontend": true
      }
    },
    {
      "metadata": {
        "name": "editPanelCSVDragAndDrop",
        "resourceVersion": "1717578796182",
        "creationTimestamp": "2024-06-05T09:13:16Z"
      },
      "spec": {
        "description": "Enables drag and drop for CSV and Excel files",
        "stage": "experimental",
        "codeowner": "@grafana/dataviz-squad",
        "frontend": true
      }
    },
    {
      "metadata": {
        "name": "individualCookiePreferences",
        "resourceVersion": "1717578796182",
        "creationTimestamp": "2024-06-05T09:13:16Z"
      },
      "spec": {
        "description": "Support overriding cookie preferences per user",
        "stage": "experimental",
        "codeowner": "@grafana/grafana-backend-group"
      }
    },
    {
      "metadata": {
        "name": "alertStateHistoryLokiSecondary",
        "resourceVersion": "1717578796182",
        "creationTimestamp": "2024-06-05T09:13:16Z"
      },
      "spec": {
        "description": "Enable Grafana to write alert state history to an external Loki instance in addition to Grafana annotations.",
        "stage": "experimental",
        "codeowner": "@grafana/alerting-squad"
      }
    },
    {
      "metadata": {
        "name": "correlations",
        "resourceVersion": "1717578796182",
        "creationTimestamp": "2024-06-05T09:13:16Z"
      },
      "spec": {
        "description": "Correlations page",
        "stage": "GA",
        "codeowner": "@grafana/explore-squad",
        "allowSelfServe": true
      }
    },
    {
      "metadata": {
        "name": "awsDatasourcesTempCredentials",
        "resourceVersion": "1717578796182",
        "creationTimestamp": "2024-06-05T09:13:16Z"
      },
      "spec": {
        "description": "Support temporary security credentials in AWS plugins for Grafana Cloud customers",
        "stage": "experimental",
        "codeowner": "@grafana/aws-datasources"
      }
    },
    {
      "metadata": {
        "name": "angularDeprecationUI",
        "resourceVersion": "1717578796182",
        "creationTimestamp": "2024-06-05T09:13:16Z"
      },
      "spec": {
        "description": "Display Angular warnings in dashboards and panels",
        "stage": "GA",
        "codeowner": "@grafana/plugins-platform-backend",
        "frontend": true
      }
    },
    {
      "metadata": {
        "name": "ssoSettingsApi",
        "resourceVersion": "1717578796182",
        "creationTimestamp": "2024-06-05T09:13:16Z"
      },
      "spec": {
        "description": "Enables the SSO settings API and the OAuth configuration UIs in Grafana",
        "stage": "GA",
        "codeowner": "@grafana/identity-access-team",
        "allowSelfServe": true
      }
    },
    {
      "metadata": {
        "name": "jitterAlertRulesWithinGroups",
        "resourceVersion": "1717578796182",
        "creationTimestamp": "2024-06-05T09:13:16Z"
      },
      "spec": {
        "description": "Distributes alert rule evaluations more evenly over time, including spreading out rules within the same group",
        "stage": "preview",
        "codeowner": "@grafana/alerting-squad",
        "requiresRestart": true,
        "hideFromDocs": true
      }
    },
    {
      "metadata": {
        "name": "grafanaManagedRecordingRules",
        "resourceVersion": "1717578796182",
        "creationTimestamp": "2024-06-05T09:13:16Z"
      },
      "spec": {
        "description": "Enables Grafana-managed recording rules.",
        "stage": "experimental",
        "codeowner": "@grafana/alerting-squad",
        "hideFromAdminPage": true,
        "hideFromDocs": true
      }
    },
    {
      "metadata": {
        "name": "queryOverLive",
        "resourceVersion": "1717578796182",
        "creationTimestamp": "2024-06-05T09:13:16Z"
      },
      "spec": {
        "description": "Use Grafana Live WebSocket to execute backend queries",
        "stage": "experimental",
        "codeowner": "@grafana/grafana-app-platform-squad",
        "frontend": true
      }
    },
    {
      "metadata": {
        "name": "autoMigrateStatPanel",
        "resourceVersion": "1717578796182",
        "creationTimestamp": "2024-06-05T09:13:16Z"
      },
      "spec": {
        "description": "Migrate old stat panel to supported stat panel - broken out from autoMigrateOldPanels to enable granular tracking",
        "stage": "preview",
        "codeowner": "@grafana/dataviz-squad",
        "frontend": true
      }
    },
    {
      "metadata": {
        "name": "grafanaAPIServerEnsureKubectlAccess",
        "resourceVersion": "1717578796182",
        "creationTimestamp": "2024-06-05T09:13:16Z"
      },
      "spec": {
        "description": "Start an additional https handler and write kubectl options",
        "stage": "experimental",
        "codeowner": "@grafana/grafana-app-platform-squad",
        "requiresDevMode": true,
        "requiresRestart": true
      }
    },
    {
      "metadata": {
        "name": "dashboardScene",
        "resourceVersion": "1717578796182",
        "creationTimestamp": "2024-06-05T09:13:16Z"
      },
      "spec": {
        "description": "Enables dashboard rendering using scenes for all roles",
        "stage": "experimental",
        "codeowner": "@grafana/dashboards-squad",
        "frontend": true
      }
    },
    {
      "metadata": {
        "name": "managedPluginsInstall",
        "resourceVersion": "1717578796182",
        "creationTimestamp": "2024-06-05T09:13:16Z"
      },
      "spec": {
        "description": "Install managed plugins directly from plugins catalog",
        "stage": "GA",
        "codeowner": "@grafana/plugins-platform-backend"
      }
    },
    {
      "metadata": {
        "name": "nodeGraphDotLayout",
        "resourceVersion": "1717578796182",
        "creationTimestamp": "2024-06-05T09:13:16Z"
      },
      "spec": {
        "description": "Changed the layout algorithm for the node graph",
        "stage": "experimental",
        "codeowner": "@grafana/observability-traces-and-profiling",
        "frontend": true
      }
    },
    {
      "metadata": {
        "name": "expressionParser",
        "resourceVersion": "1717578796182",
        "creationTimestamp": "2024-06-05T09:13:16Z"
      },
      "spec": {
        "description": "Enable new expression parser",
        "stage": "experimental",
        "codeowner": "@grafana/grafana-app-platform-squad",
        "requiresRestart": true
      }
    },
    {
      "metadata": {
        "name": "logsExploreTableDefaultVisualization",
        "resourceVersion": "1717578796182",
        "creationTimestamp": "2024-06-05T09:13:16Z"
      },
      "spec": {
        "description": "Sets the logs table as default visualisation in logs explore",
        "stage": "experimental",
        "codeowner": "@grafana/observability-logs",
        "frontend": true
      }
    },
    {
      "metadata": {
        "name": "autoMigrateXYChartPanel",
        "resourceVersion": "1717578796182",
        "creationTimestamp": "2024-06-05T09:13:16Z"
      },
      "spec": {
        "description": "Migrate old XYChart panel to new XYChart2 model",
        "stage": "preview",
        "codeowner": "@grafana/dataviz-squad",
        "frontend": true
      }
    },
    {
      "metadata": {
        "name": "canvasPanelNesting",
        "resourceVersion": "1717578796182",
        "creationTimestamp": "2024-06-05T09:13:16Z"
      },
      "spec": {
        "description": "Allow elements nesting",
        "stage": "experimental",
        "codeowner": "@grafana/dataviz-squad",
        "frontend": true,
        "hideFromAdminPage": true
      }
    },
    {
      "metadata": {
        "name": "accessControlOnCall",
        "resourceVersion": "1717578796182",
        "creationTimestamp": "2024-06-05T09:13:16Z"
      },
      "spec": {
        "description": "Access control primitives for OnCall",
        "stage": "preview",
        "codeowner": "@grafana/identity-access-team",
        "hideFromAdminPage": true
      }
    },
    {
      "metadata": {
        "name": "sqlDatasourceDatabaseSelection",
        "resourceVersion": "1717578796182",
        "creationTimestamp": "2024-06-05T09:13:16Z"
      },
      "spec": {
        "description": "Enables previous SQL data source dataset dropdown behavior",
        "stage": "preview",
        "codeowner": "@grafana/dataviz-squad",
        "frontend": true,
        "hideFromAdminPage": true
      }
    },
    {
      "metadata": {
        "name": "newDashboardSharingComponent",
        "resourceVersion": "1717578796182",
        "creationTimestamp": "2024-06-05T09:13:16Z"
      },
      "spec": {
        "description": "Enables the new sharing drawer design",
        "stage": "experimental",
        "codeowner": "@grafana/sharing-squad",
        "frontend": true
      }
    },
    {
      "metadata": {
        "name": "cloudWatchBatchQueries",
        "resourceVersion": "1717578796182",
        "creationTimestamp": "2024-06-05T09:13:16Z"
      },
      "spec": {
        "description": "Runs CloudWatch metrics queries as separate batches",
        "stage": "preview",
        "codeowner": "@grafana/aws-datasources"
      }
    },
    {
      "metadata": {
        "name": "awsDatasourcesNewFormStyling",
        "resourceVersion": "1717578796182",
        "creationTimestamp": "2024-06-05T09:13:16Z"
      },
      "spec": {
        "description": "Applies new form styling for configuration and query editors in AWS plugins",
        "stage": "GA",
        "codeowner": "@grafana/aws-datasources",
        "frontend": true
      }
    },
    {
      "metadata": {
        "name": "logRowsPopoverMenu",
        "resourceVersion": "1717578796182",
        "creationTimestamp": "2024-06-05T09:13:16Z"
      },
      "spec": {
        "description": "Enable filtering menu displayed when text of a log line is selected",
        "stage": "GA",
        "codeowner": "@grafana/observability-logs",
        "frontend": true
      }
    },
    {
      "metadata": {
        "name": "lokiQueryHints",
        "resourceVersion": "1717578796182",
        "creationTimestamp": "2024-06-05T09:13:16Z"
      },
      "spec": {
        "description": "Enables query hints for Loki",
        "stage": "GA",
        "codeowner": "@grafana/observability-logs",
        "frontend": true
      }
    },
    {
      "metadata": {
        "name": "publicDashboards",
        "resourceVersion": "1717578796182",
        "creationTimestamp": "2024-06-05T09:13:16Z"
      },
      "spec": {
        "description": "[Deprecated] Public dashboards are now enabled by default; to disable them, use the configuration setting. This feature toggle will be removed in the next major version.",
        "stage": "GA",
        "codeowner": "@grafana/sharing-squad",
        "allowSelfServe": true
      }
    },
    {
      "metadata": {
        "name": "nestedFolders",
        "resourceVersion": "1717578796182",
        "creationTimestamp": "2024-06-05T09:13:16Z"
      },
      "spec": {
        "description": "Enable folder nesting",
        "stage": "GA",
        "codeowner": "@grafana/search-and-storage"
      }
    },
    {
      "metadata": {
        "name": "prometheusMetricEncyclopedia",
        "resourceVersion": "1717578796182",
        "creationTimestamp": "2024-06-05T09:13:16Z"
      },
      "spec": {
        "description": "Adds the metrics explorer component to the Prometheus query builder as an option in metric select",
        "stage": "GA",
        "codeowner": "@grafana/observability-metrics",
        "frontend": true,
        "allowSelfServe": true
      }
    },
    {
      "metadata": {
        "name": "vizAndWidgetSplit",
        "resourceVersion": "1717578796182",
        "creationTimestamp": "2024-06-05T09:13:16Z"
      },
      "spec": {
        "description": "Split panels between visualizations and widgets",
        "stage": "experimental",
        "codeowner": "@grafana/dashboards-squad",
        "frontend": true
      }
    },
    {
      "metadata": {
        "name": "ssoSettingsSAML",
        "resourceVersion": "1717578796182",
        "creationTimestamp": "2024-06-05T09:13:16Z"
      },
      "spec": {
        "description": "Use the new SSO Settings API to configure the SAML connector",
        "stage": "preview",
        "codeowner": "@grafana/identity-access-team",
        "allowSelfServe": true
      }
    },
    {
      "metadata": {
        "name": "pluginsFrontendSandbox",
        "resourceVersion": "1717578796182",
        "creationTimestamp": "2024-06-05T09:13:16Z"
      },
      "spec": {
        "description": "Enables the plugins frontend sandbox",
        "stage": "experimental",
        "codeowner": "@grafana/plugins-platform-backend",
        "frontend": true
      }
    },
    {
      "metadata": {
        "name": "prometheusIncrementalQueryInstrumentation",
        "resourceVersion": "1717578796182",
        "creationTimestamp": "2024-06-05T09:13:16Z"
      },
      "spec": {
        "description": "Adds RudderStack events to incremental queries",
        "stage": "experimental",
        "codeowner": "@grafana/observability-metrics",
        "frontend": true
      }
    },
    {
      "metadata": {
        "name": "lokiMetricDataplane",
        "resourceVersion": "1717578796182",
        "creationTimestamp": "2024-06-05T09:13:16Z"
      },
      "spec": {
        "description": "Changes metric responses from Loki to be compliant with the dataplane specification.",
        "stage": "GA",
        "codeowner": "@grafana/observability-logs",
        "allowSelfServe": true
      }
    },
    {
      "metadata": {
        "name": "kubernetesSnapshots",
        "resourceVersion": "1717578796182",
        "creationTimestamp": "2024-06-05T09:13:16Z"
      },
      "spec": {
        "description": "Routes snapshot requests from /api to the /apis endpoint",
        "stage": "experimental",
        "codeowner": "@grafana/grafana-app-platform-squad",
        "requiresRestart": true
      }
    },
    {
      "metadata": {
        "name": "sqlExpressions",
        "resourceVersion": "1717578796182",
        "creationTimestamp": "2024-06-05T09:13:16Z"
      },
      "spec": {
        "description": "Enables using SQL and DuckDB functions as Expressions.",
        "stage": "experimental",
        "codeowner": "@grafana/grafana-app-platform-squad"
      }
    },
    {
      "metadata": {
        "name": "prometheusConfigOverhaulAuth",
        "resourceVersion": "1717578796182",
        "creationTimestamp": "2024-06-05T09:13:16Z"
      },
      "spec": {
        "description": "Update the Prometheus configuration page with the new auth component",
        "stage": "GA",
        "codeowner": "@grafana/observability-metrics"
      }
    },
    {
      "metadata": {
        "name": "formatString",
        "resourceVersion": "1717578796182",
        "creationTimestamp": "2024-06-05T09:13:16Z"
      },
      "spec": {
        "description": "Enable format string transformer",
        "stage": "preview",
        "codeowner": "@grafana/dataviz-squad",
        "frontend": true
      }
    },
    {
      "metadata": {
        "name": "queryServiceFromUI",
        "resourceVersion": "1717578796182",
        "creationTimestamp": "2024-06-05T09:13:16Z"
      },
      "spec": {
        "description": "Routes requests to the new query service",
        "stage": "experimental",
        "codeowner": "@grafana/grafana-app-platform-squad",
        "frontend": true
      }
    },
    {
      "metadata": {
        "name": "tableSharedCrosshair",
        "resourceVersion": "1717578796182",
        "creationTimestamp": "2024-06-05T09:13:16Z"
      },
      "spec": {
        "description": "Enables shared crosshair in table panel",
        "stage": "experimental",
        "codeowner": "@grafana/dataviz-squad",
        "frontend": true
      }
    },
    {
      "metadata": {
        "name": "dataplaneFrontendFallback",
        "resourceVersion": "1717578796182",
        "creationTimestamp": "2024-06-05T09:13:16Z"
      },
      "spec": {
        "description": "Support dataplane contract field name change for transformations and field name matchers where the name is different",
        "stage": "GA",
        "codeowner": "@grafana/observability-metrics",
        "frontend": true,
        "allowSelfServe": true
      }
    },
    {
      "metadata": {
        "name": "pluginsAPIMetrics",
        "resourceVersion": "1717578796182",
        "creationTimestamp": "2024-06-05T09:13:16Z"
      },
      "spec": {
        "description": "Sends metrics of public grafana packages usage by plugins",
        "stage": "experimental",
        "codeowner": "@grafana/plugins-platform-backend",
        "frontend": true
      }
    },
    {
      "metadata": {
        "name": "cachingOptimizeSerializationMemoryUsage",
        "resourceVersion": "1717578796182",
        "creationTimestamp": "2024-06-05T09:13:16Z"
      },
      "spec": {
        "description": "If enabled, the caching backend gradually serializes query responses for the cache, comparing against the configured `[caching]max_value_mb` value as it goes. This can can help prevent Grafana from running out of memory while attempting to cache very large query responses.",
        "stage": "experimental",
        "codeowner": "@grafana/grafana-operator-experience-squad"
      }
    },
    {
      "metadata": {
        "name": "alertingDisableSendAlertsExternal",
        "resourceVersion": "1717578796182",
        "creationTimestamp": "2024-06-05T09:13:16Z"
      },
      "spec": {
        "description": "Disables the ability to send alerts to an external Alertmanager datasource.",
        "stage": "experimental",
        "codeowner": "@grafana/alerting-squad",
        "hideFromAdminPage": true,
        "hideFromDocs": true
      }
    },
    {
      "metadata": {
        "name": "publicDashboardsEmailSharing",
        "resourceVersion": "1717578796182",
        "creationTimestamp": "2024-06-05T09:13:16Z"
      },
      "spec": {
        "description": "Enables public dashboard sharing to be restricted to only allowed emails",
        "stage": "preview",
        "codeowner": "@grafana/sharing-squad",
        "hideFromAdminPage": true,
        "hideFromDocs": true
      }
    },
    {
      "metadata": {
        "name": "disableSSEDataplane",
        "resourceVersion": "1717578796182",
        "creationTimestamp": "2024-06-05T09:13:16Z"
      },
      "spec": {
        "description": "Disables dataplane specific processing in server side expressions.",
        "stage": "experimental",
        "codeowner": "@grafana/observability-metrics"
      }
    },
    {
      "metadata": {
        "name": "dashboardSceneSolo",
        "resourceVersion": "1717578796182",
        "creationTimestamp": "2024-06-05T09:13:16Z"
      },
      "spec": {
        "description": "Enables rendering dashboards using scenes for solo panels",
        "stage": "experimental",
        "codeowner": "@grafana/dashboards-squad",
        "frontend": true
      }
    },
    {
      "metadata": {
        "name": "reportingRetries",
        "resourceVersion": "1717578796182",
        "creationTimestamp": "2024-06-05T09:13:16Z"
      },
      "spec": {
        "description": "Enables rendering retries for the reporting feature",
        "stage": "preview",
        "codeowner": "@grafana/sharing-squad",
        "requiresRestart": true
      }
    },
    {
      "metadata": {
        "name": "canvasPanelPanZoom",
        "resourceVersion": "1717578796182",
        "creationTimestamp": "2024-06-05T09:13:16Z"
      },
      "spec": {
        "description": "Allow pan and zoom in canvas panel",
        "stage": "preview",
        "codeowner": "@grafana/dataviz-squad",
        "frontend": true
      }
    },
    {
      "metadata": {
        "name": "oauthRequireSubClaim",
        "resourceVersion": "1717578796182",
        "creationTimestamp": "2024-06-05T09:13:16Z"
      },
      "spec": {
        "description": "Require that sub claims is present in oauth tokens.",
        "stage": "experimental",
        "codeowner": "@grafana/identity-access-team",
        "hideFromAdminPage": true,
        "hideFromDocs": true
      }
    },
    {
      "metadata": {
        "name": "datasourceQueryMultiStatus",
        "resourceVersion": "1717578796182",
        "creationTimestamp": "2024-06-05T09:13:16Z"
      },
      "spec": {
        "description": "Introduce HTTP 207 Multi Status for api/ds/query",
        "stage": "experimental",
        "codeowner": "@grafana/plugins-platform-backend"
      }
    },
    {
      "metadata": {
        "name": "alertingNoNormalState",
        "resourceVersion": "1717578796182",
        "creationTimestamp": "2024-06-05T09:13:16Z"
      },
      "spec": {
        "description": "Stop maintaining state of alerts that are not firing",
        "stage": "preview",
        "codeowner": "@grafana/alerting-squad",
        "hideFromAdminPage": true
      }
    },
    {
      "metadata": {
        "name": "mlExpressions",
        "resourceVersion": "1717578796182",
        "creationTimestamp": "2024-06-05T09:13:16Z"
      },
      "spec": {
        "description": "Enable support for Machine Learning in server-side expressions",
        "stage": "experimental",
        "codeowner": "@grafana/alerting-squad"
      }
    },
    {
      "metadata": {
        "name": "grafanaAPIServerWithExperimentalAPIs",
        "resourceVersion": "1717578796182",
        "creationTimestamp": "2024-06-05T09:13:16Z"
      },
      "spec": {
        "description": "Register experimental APIs with the k8s API server",
        "stage": "experimental",
        "codeowner": "@grafana/grafana-app-platform-squad",
        "requiresDevMode": true,
        "requiresRestart": true
      }
    },
    {
      "metadata": {
        "name": "betterPageScrolling",
        "resourceVersion": "1717578796182",
        "creationTimestamp": "2024-06-05T09:13:16Z"
      },
      "spec": {
        "description": "Removes CustomScrollbar from the UI, relying on native browser scrollbars",
        "stage": "GA",
        "codeowner": "@grafana/grafana-frontend-platform",
        "frontend": true
      }
    },
    {
      "metadata": {
        "name": "authAPIAccessTokenAuth",
        "resourceVersion": "1717578796182",
        "creationTimestamp": "2024-06-05T09:13:16Z"
      },
      "spec": {
        "description": "Enables the use of Auth API access tokens for authentication",
        "stage": "experimental",
        "codeowner": "@grafana/identity-access-team",
        "hideFromAdminPage": true,
        "hideFromDocs": true
      }
    },
    {
      "metadata": {
        "name": "influxqlStreamingParser",
        "resourceVersion": "1717578796182",
        "creationTimestamp": "2024-06-05T09:13:16Z"
      },
      "spec": {
        "description": "Enable streaming JSON parser for InfluxDB datasource InfluxQL query language",
        "stage": "experimental",
        "codeowner": "@grafana/observability-metrics"
      }
    },
    {
      "metadata": {
        "name": "alertStateHistoryLokiPrimary",
        "resourceVersion": "1717578796182",
        "creationTimestamp": "2024-06-05T09:13:16Z"
      },
      "spec": {
        "description": "Enable a remote Loki instance as the primary source for state history reads.",
        "stage": "experimental",
        "codeowner": "@grafana/alerting-squad"
      }
    },
    {
      "metadata": {
        "name": "frontendSandboxMonitorOnly",
        "resourceVersion": "1717578796182",
        "creationTimestamp": "2024-06-05T09:13:16Z"
      },
      "spec": {
        "description": "Enables monitor only in the plugin frontend sandbox (if enabled)",
        "stage": "experimental",
        "codeowner": "@grafana/plugins-platform-backend",
        "frontend": true
      }
    },
    {
      "metadata": {
        "name": "alertingNoDataErrorExecution",
        "resourceVersion": "1717578796182",
        "creationTimestamp": "2024-06-05T09:13:16Z"
      },
      "spec": {
        "description": "Changes how Alerting state manager handles execution of NoData/Error",
        "stage": "GA",
        "codeowner": "@grafana/alerting-squad",
        "requiresRestart": true
      }
    },
    {
      "metadata": {
        "name": "flameGraphItemCollapsing",
        "resourceVersion": "1717578796182",
        "creationTimestamp": "2024-06-05T09:13:16Z"
      },
      "spec": {
        "description": "Allow collapsing of flame graph items",
        "stage": "experimental",
        "codeowner": "@grafana/observability-traces-and-profiling",
        "frontend": true
      }
    },
    {
      "metadata": {
        "name": "kubernetesFeatureToggles",
        "resourceVersion": "1717578796182",
        "creationTimestamp": "2024-06-05T09:13:16Z"
      },
      "spec": {
        "description": "Use the kubernetes API for feature toggle management in the frontend",
        "stage": "experimental",
        "codeowner": "@grafana/grafana-operator-experience-squad",
        "frontend": true,
        "hideFromAdminPage": true
      }
    },
    {
      "metadata": {
        "name": "autofixDSUID",
        "resourceVersion": "1717578796182",
        "creationTimestamp": "2024-06-05T09:13:16Z"
      },
      "spec": {
        "description": "Automatically migrates invalid datasource UIDs",
        "stage": "experimental",
        "codeowner": "@grafana/plugins-platform-backend"
      }
    },
    {
      "metadata": {
        "name": "enableDatagridEditing",
        "resourceVersion": "1717578796182",
        "creationTimestamp": "2024-06-05T09:13:16Z"
      },
      "spec": {
        "description": "Enables the edit functionality in the datagrid panel",
        "stage": "preview",
        "codeowner": "@grafana/dataviz-squad",
        "frontend": true
      }
    },
    {
      "metadata": {
        "name": "alertingInsights",
        "resourceVersion": "1717578796182",
        "creationTimestamp": "2024-06-05T09:13:16Z"
      },
      "spec": {
        "description": "Show the new alerting insights landing page",
        "stage": "GA",
        "codeowner": "@grafana/alerting-squad",
        "frontend": true,
        "hideFromAdminPage": true
      }
    },
    {
      "metadata": {
        "name": "enableNativeHTTPHistogram",
        "resourceVersion": "1717578796182",
        "creationTimestamp": "2024-06-05T09:13:16Z"
      },
      "spec": {
        "description": "Enables native HTTP Histograms",
        "stage": "experimental",
        "codeowner": "@grafana/hosted-grafana-team"
      }
    },
    {
      "metadata": {
        "name": "addFieldFromCalculationStatFunctions",
        "resourceVersion": "1717578796182",
        "creationTimestamp": "2024-06-05T09:13:16Z"
      },
      "spec": {
        "description": "Add cumulative and window functions to the add field from calculation transformation",
        "stage": "preview",
        "codeowner": "@grafana/dataviz-squad",
        "frontend": true
      }
    },
    {
      "metadata": {
        "name": "renderAuthJWT",
        "resourceVersion": "1717578796182",
        "creationTimestamp": "2024-06-05T09:13:16Z"
      },
      "spec": {
        "description": "Uses JWT-based auth for rendering instead of relying on remote cache",
        "stage": "preview",
        "codeowner": "@grafana/grafana-as-code",
        "hideFromAdminPage": true
      }
    },
    {
      "metadata": {
        "name": "refactorVariablesTimeRange",
        "resourceVersion": "1717578796182",
        "creationTimestamp": "2024-06-05T09:13:16Z"
      },
      "spec": {
        "description": "Refactor time range variables flow to reduce number of API calls made when query variables are chained",
        "stage": "preview",
        "codeowner": "@grafana/dashboards-squad",
        "hideFromAdminPage": true
      }
    },
    {
      "metadata": {
        "name": "awsAsyncQueryCaching",
        "resourceVersion": "1717578796182",
        "creationTimestamp": "2024-06-05T09:13:16Z"
      },
      "spec": {
        "description": "Enable caching for async queries for Redshift and Athena. Requires that the datasource has caching and async query support enabled",
        "stage": "GA",
        "codeowner": "@grafana/aws-datasources"
      }
    },
    {
      "metadata": {
        "name": "aiGeneratedDashboardChanges",
        "resourceVersion": "1717578796182",
        "creationTimestamp": "2024-06-05T09:13:16Z"
      },
      "spec": {
        "description": "Enable AI powered features for dashboards to auto-summary changes when saving",
        "stage": "experimental",
        "codeowner": "@grafana/dashboards-squad",
        "frontend": true
      }
    },
    {
      "metadata": {
        "name": "cloudWatchCrossAccountQuerying",
        "resourceVersion": "1717578796182",
        "creationTimestamp": "2024-06-05T09:13:16Z"
      },
      "spec": {
        "description": "Enables cross-account querying in CloudWatch datasources",
        "stage": "GA",
        "codeowner": "@grafana/aws-datasources",
        "allowSelfServe": true
      }
    },
    {
      "metadata": {
        "name": "mysqlAnsiQuotes",
        "resourceVersion": "1717578796182",
        "creationTimestamp": "2024-06-05T09:13:16Z"
      },
      "spec": {
        "description": "Use double quotes to escape keyword in a MySQL query",
        "stage": "experimental",
        "codeowner": "@grafana/search-and-storage"
      }
    },
    {
      "metadata": {
        "name": "lokiQuerySplitting",
        "resourceVersion": "1717578796182",
        "creationTimestamp": "2024-06-05T09:13:16Z"
      },
      "spec": {
        "description": "Split large interval queries into subqueries with smaller time intervals",
        "stage": "GA",
        "codeowner": "@grafana/observability-logs",
        "frontend": true,
        "allowSelfServe": true
      }
    },
    {
      "metadata": {
        "name": "prometheusDataplane",
        "resourceVersion": "1717578796182",
        "creationTimestamp": "2024-06-05T09:13:16Z"
      },
      "spec": {
        "description": "Changes responses to from Prometheus to be compliant with the dataplane specification. In particular, when this feature toggle is active, the numeric `Field.Name` is set from 'Value' to the value of the `__name__` label.",
        "stage": "GA",
        "codeowner": "@grafana/observability-metrics",
        "allowSelfServe": true
      }
    },
    {
      "metadata": {
        "name": "panelMonitoring",
        "resourceVersion": "1717578796182",
        "creationTimestamp": "2024-06-05T09:13:16Z"
      },
      "spec": {
        "description": "Enables panel monitoring through logs and measurements",
        "stage": "GA",
        "codeowner": "@grafana/dataviz-squad",
        "frontend": true
      }
    },
    {
      "metadata": {
        "name": "teamHttpHeaders",
        "resourceVersion": "1717578796182",
        "creationTimestamp": "2024-06-05T09:13:16Z"
      },
      "spec": {
        "description": "Enables Team LBAC for datasources to apply team headers to the client requests",
        "stage": "preview",
        "codeowner": "@grafana/identity-access-team"
      }
    },
    {
      "metadata": {
        "name": "extractFieldsNameDeduplication",
        "resourceVersion": "1717578796182",
        "creationTimestamp": "2024-06-05T09:13:16Z"
      },
      "spec": {
        "description": "Make sure extracted field names are unique in the dataframe",
        "stage": "experimental",
        "codeowner": "@grafana/dataviz-squad",
        "frontend": true
      }
    },
    {
      "metadata": {
        "name": "newFolderPicker",
        "resourceVersion": "1717578796182",
        "creationTimestamp": "2024-06-05T09:13:16Z"
      },
      "spec": {
        "description": "Enables the nested folder picker without having nested folders enabled",
        "stage": "experimental",
        "codeowner": "@grafana/grafana-frontend-platform",
        "frontend": true
      }
    },
    {
      "metadata": {
        "name": "showDashboardValidationWarnings",
        "resourceVersion": "1716888253619",
        "creationTimestamp": "2024-05-28T09:24:13Z"
      },
      "spec": {
        "description": "Show warnings when dashboards do not validate against the schema",
        "stage": "experimental",
        "codeowner": "@grafana/dashboards-squad"
      }
    },
    {
      "metadata": {
        "name": "transformationsRedesign",
        "resourceVersion": "1716888253619",
        "creationTimestamp": "2024-05-28T09:24:13Z",
        "deletionTimestamp": "2024-06-05T18:54:05Z"
      },
      "spec": {
        "description": "Enables the transformations redesign",
        "stage": "GA",
        "codeowner": "@grafana/observability-metrics",
        "frontend": true,
        "allowSelfServe": true
      }
    },
    {
      "metadata": {
        "name": "refactorVariablesTimeRange",
        "resourceVersion": "1716888253619",
        "creationTimestamp": "2024-05-28T09:24:13Z",
        "deletionTimestamp": "2024-06-05T18:54:05Z"
      },
      "spec": {
        "description": "Refactor time range variables flow to reduce number of API calls made when query variables are chained",
        "stage": "preview",
        "codeowner": "@grafana/dashboards-squad",
        "hideFromAdminPage": true
      }
    },
    {
      "metadata": {
        "name": "frontendSandboxMonitorOnly",
        "resourceVersion": "1716888253619",
        "creationTimestamp": "2024-05-28T09:24:13Z",
        "deletionTimestamp": "2024-06-05T18:54:05Z"
      },
      "spec": {
        "description": "Enables monitor only in the plugin frontend sandbox (if enabled)",
        "stage": "experimental",
        "codeowner": "@grafana/plugins-platform-backend",
        "frontend": true
      }
    },
    {
      "metadata": {
        "name": "awsDatasourcesTempCredentials",
        "resourceVersion": "1716888253619",
        "creationTimestamp": "2024-05-28T09:24:13Z",
        "deletionTimestamp": "2024-06-03T09:22:21Z"
      },
      "spec": {
        "description": "Support temporary security credentials in AWS plugins for Grafana Cloud customers",
        "stage": "experimental",
        "codeowner": "@grafana/aws-datasources"
      }
    },
    {
      "metadata": {
        "name": "sseGroupByDatasource",
        "resourceVersion": "1716888253619",
        "creationTimestamp": "2024-05-28T09:24:13Z",
        "deletionTimestamp": "2024-06-05T18:54:05Z"
      },
      "spec": {
        "description": "Send query to the same datasource in a single request when using server side expressions. The `cloudWatchBatchQueries` feature toggle should be enabled if this used with CloudWatch.",
        "stage": "experimental",
        "codeowner": "@grafana/observability-metrics"
      }
    },
    {
      "metadata": {
        "name": "alertingQueryOptimization",
        "resourceVersion": "1716888253619",
        "creationTimestamp": "2024-05-28T09:24:13Z"
      },
      "spec": {
        "description": "Optimizes eligible queries in order to reduce load on datasources",
        "stage": "GA",
        "codeowner": "@grafana/alerting-squad"
      }
    },
    {
      "metadata": {
        "name": "autoMigrateTablePanel",
        "resourceVersion": "1716888253619",
        "creationTimestamp": "2024-05-28T09:24:13Z"
      },
      "spec": {
        "description": "Migrate old table panel to supported table panel - broken out from autoMigrateOldPanels to enable granular tracking",
        "stage": "preview",
        "codeowner": "@grafana/dataviz-squad",
        "frontend": true
      }
    },
    {
      "metadata": {
        "name": "scenes",
        "resourceVersion": "1716888253619",
        "creationTimestamp": "2024-05-28T09:24:13Z"
      },
      "spec": {
        "description": "Experimental framework to build interactive dashboards",
        "stage": "experimental",
        "codeowner": "@grafana/dashboards-squad",
        "frontend": true
      }
    },
    {
      "metadata": {
        "name": "cloudWatchNewLabelParsing",
        "resourceVersion": "1716888253619",
        "creationTimestamp": "2024-05-28T09:24:13Z",
        "deletionTimestamp": "2024-06-05T18:54:05Z"
      },
      "spec": {
        "description": "Updates CloudWatch label parsing to be more accurate",
        "stage": "GA",
        "codeowner": "@grafana/aws-datasources"
      }
    },
    {
      "metadata": {
        "name": "preserveDashboardStateWhenNavigating",
        "resourceVersion": "1717578796182",
        "creationTimestamp": "2024-06-05T09:13:16Z"
      },
      "spec": {
        "description": "Enables possibility to preserve dashboard variables and time range when navigating between dashboards",
        "stage": "experimental",
        "codeowner": "@grafana/dashboards-squad",
        "hideFromAdminPage": true,
        "hideFromDocs": true
      }
    },
    {
      "metadata": {
        "name": "disableEnvelopeEncryption",
        "resourceVersion": "1717578796182",
        "creationTimestamp": "2024-06-05T09:13:16Z"
      },
      "spec": {
        "description": "Disable envelope encryption (emergency only)",
        "stage": "GA",
        "codeowner": "@grafana/grafana-as-code",
        "hideFromAdminPage": true
      }
    },
    {
      "metadata": {
        "name": "unifiedStorage",
        "resourceVersion": "1717578796182",
        "creationTimestamp": "2024-06-05T09:13:16Z"
      },
      "spec": {
        "description": "SQL-based k8s storage",
        "stage": "experimental",
        "codeowner": "@grafana/grafana-app-platform-squad",
        "requiresRestart": true
      }
    },
    {
      "metadata": {
        "name": "logsInfiniteScrolling",
        "resourceVersion": "1717578796182",
        "creationTimestamp": "2024-06-05T09:13:16Z"
      },
      "spec": {
        "description": "Enables infinite scrolling for the Logs panel in Explore and Dashboards",
        "stage": "GA",
        "codeowner": "@grafana/observability-logs",
        "frontend": true
      }
    },
    {
      "metadata": {
        "name": "disableNumericMetricsSortingInExpressions",
        "resourceVersion": "1717578796182",
        "creationTimestamp": "2024-06-05T09:13:16Z"
      },
      "spec": {
        "description": "In server-side expressions, disable the sorting of numeric-kind metrics by their metric name or labels.",
        "stage": "experimental",
        "codeowner": "@grafana/observability-metrics",
        "requiresRestart": true
      }
    },
    {
      "metadata": {
        "name": "autoMigrateGraphPanel",
        "resourceVersion": "1717578796182",
        "creationTimestamp": "2024-06-05T09:13:16Z"
      },
      "spec": {
        "description": "Migrate old graph panel to supported time series panel - broken out from autoMigrateOldPanels to enable granular tracking",
        "stage": "preview",
        "codeowner": "@grafana/dataviz-squad",
        "frontend": true
      }
    },
    {
      "metadata": {
        "name": "dashgpt",
        "resourceVersion": "1717578796182",
        "creationTimestamp": "2024-06-05T09:13:16Z"
      },
      "spec": {
        "description": "Enable AI powered features in dashboards",
        "stage": "GA",
        "codeowner": "@grafana/dashboards-squad",
        "frontend": true
      }
    },
    {
      "metadata": {
        "name": "groupToNestedTableTransformation",
        "resourceVersion": "1717578796182",
        "creationTimestamp": "2024-06-05T09:13:16Z"
      },
      "spec": {
        "description": "Enables the group to nested table transformation",
        "stage": "preview",
        "codeowner": "@grafana/dataviz-squad",
        "frontend": true
      }
    },
    {
      "metadata": {
        "name": "groupByVariable",
        "resourceVersion": "1717578796182",
        "creationTimestamp": "2024-06-05T09:13:16Z"
      },
      "spec": {
        "description": "Enable groupBy variable support in scenes dashboards",
        "stage": "experimental",
        "codeowner": "@grafana/dashboards-squad",
        "hideFromAdminPage": true,
        "hideFromDocs": true
      }
    },
    {
      "metadata": {
        "name": "alertmanagerRemotePrimary",
        "resourceVersion": "1717578796182",
        "creationTimestamp": "2024-06-05T09:13:16Z"
      },
      "spec": {
        "description": "Enable Grafana to have a remote Alertmanager instance as the primary Alertmanager.",
        "stage": "experimental",
        "codeowner": "@grafana/alerting-squad"
      }
    },
    {
      "metadata": {
        "name": "exploreMetrics",
        "resourceVersion": "1717578796182",
        "creationTimestamp": "2024-06-05T09:13:16Z"
      },
      "spec": {
        "description": "Enables the new Explore Metrics core app",
        "stage": "GA",
        "codeowner": "@grafana/dashboards-squad",
        "frontend": true
      }
    },
    {
      "metadata": {
        "name": "autoMigrateTablePanel",
        "resourceVersion": "1717578796182",
        "creationTimestamp": "2024-06-05T09:13:16Z",
        "deletionTimestamp": "2024-06-05T18:54:05Z"
      },
      "spec": {
        "description": "Migrate old table panel to supported table panel - broken out from autoMigrateOldPanels to enable granular tracking",
        "stage": "preview",
        "codeowner": "@grafana/dataviz-squad",
        "frontend": true
      }
    },
    {
      "metadata": {
        "name": "disableAngular",
        "resourceVersion": "1717578796182",
        "creationTimestamp": "2024-06-05T09:13:16Z"
      },
      "spec": {
        "description": "Dynamic flag to disable angular at runtime. The preferred method is to set `angular_support_enabled` to `false` in the [security] settings, which allows you to change the state at runtime.",
        "stage": "preview",
        "codeowner": "@grafana/dataviz-squad",
        "frontend": true,
        "hideFromAdminPage": true
      }
    },
    {
      "metadata": {
        "name": "featureToggleAdminPage",
        "resourceVersion": "1717578796182",
        "creationTimestamp": "2024-06-05T09:13:16Z"
      },
      "spec": {
        "description": "Enable admin page for managing feature toggles from the Grafana front-end. Grafana Cloud only.",
        "stage": "experimental",
        "codeowner": "@grafana/grafana-operator-experience-squad",
        "requiresRestart": true,
        "hideFromDocs": true
      }
    },
    {
      "metadata": {
        "name": "idForwarding",
        "resourceVersion": "1717578796182",
        "creationTimestamp": "2024-06-05T09:13:16Z"
      },
      "spec": {
        "description": "Generate signed id token for identity that can be forwarded to plugins and external services",
        "stage": "experimental",
        "codeowner": "@grafana/identity-access-team"
      }
    },
    {
      "metadata": {
        "name": "lokiQuerySplittingConfig",
        "resourceVersion": "1717578796182",
        "creationTimestamp": "2024-06-05T09:13:16Z"
      },
      "spec": {
        "description": "Give users the option to configure split durations for Loki queries",
        "stage": "experimental",
        "codeowner": "@grafana/observability-logs",
        "frontend": true
      }
    },
    {
      "metadata": {
        "name": "alertingQueryOptimization",
        "resourceVersion": "1717578796182",
        "creationTimestamp": "2024-06-05T09:13:16Z",
        "deletionTimestamp": "2024-06-05T18:54:05Z"
      },
      "spec": {
        "description": "Optimizes eligible queries in order to reduce load on datasources",
        "stage": "GA",
        "codeowner": "@grafana/alerting-squad"
      }
    },
    {
      "metadata": {
        "name": "panelTitleSearch",
        "resourceVersion": "1717578796182",
        "creationTimestamp": "2024-06-05T09:13:16Z"
      },
      "spec": {
        "description": "Search for dashboards using panel title",
        "stage": "preview",
        "codeowner": "@grafana/grafana-app-platform-squad",
        "hideFromAdminPage": true
      }
    },
    {
      "metadata": {
        "name": "storage",
        "resourceVersion": "1717578796182",
        "creationTimestamp": "2024-06-05T09:13:16Z"
      },
      "spec": {
        "description": "Configurable storage for dashboards, datasources, and resources",
        "stage": "experimental",
        "codeowner": "@grafana/grafana-app-platform-squad"
      }
    },
    {
      "metadata": {
        "name": "disableSecretsCompatibility",
        "resourceVersion": "1717578796182",
        "creationTimestamp": "2024-06-05T09:13:16Z"
      },
      "spec": {
        "description": "Disable duplicated secret storage in legacy tables",
        "stage": "experimental",
        "codeowner": "@grafana/hosted-grafana-team",
        "requiresRestart": true
      }
    },
    {
      "metadata": {
        "name": "logsContextDatasourceUi",
        "resourceVersion": "1717578796182",
        "creationTimestamp": "2024-06-05T09:13:16Z"
      },
      "spec": {
        "description": "Allow datasource to provide custom UI for context view",
        "stage": "GA",
        "codeowner": "@grafana/observability-logs",
        "frontend": true,
        "allowSelfServe": true
      }
    },
    {
      "metadata": {
        "name": "showDashboardValidationWarnings",
        "resourceVersion": "1717578796182",
        "creationTimestamp": "2024-06-05T09:13:16Z",
        "deletionTimestamp": "2024-06-05T18:54:05Z"
      },
      "spec": {
        "description": "Show warnings when dashboards do not validate against the schema",
        "stage": "experimental",
        "codeowner": "@grafana/dashboards-squad"
      }
    },
    {
      "metadata": {
        "name": "recoveryThreshold",
        "resourceVersion": "1717578796182",
        "creationTimestamp": "2024-06-05T09:13:16Z"
      },
      "spec": {
        "description": "Enables feature recovery threshold (aka hysteresis) for threshold server-side expression",
        "stage": "GA",
        "codeowner": "@grafana/alerting-squad",
        "requiresRestart": true
      }
    },
    {
      "metadata": {
        "name": "prometheusCodeModeMetricNamesSearch",
        "resourceVersion": "1717578796182",
        "creationTimestamp": "2024-06-05T09:13:16Z"
      },
      "spec": {
        "description": "Enables search for metric names in Code Mode, to improve performance when working with an enormous number of metric names",
        "stage": "experimental",
        "codeowner": "@grafana/observability-metrics",
        "frontend": true
      }
    },
    {
      "metadata": {
        "name": "regressionTransformation",
        "resourceVersion": "1717578796182",
        "creationTimestamp": "2024-06-05T09:13:16Z"
      },
      "spec": {
        "description": "Enables regression analysis transformation",
        "stage": "preview",
        "codeowner": "@grafana/dataviz-squad",
        "frontend": true
      }
    },
    {
      "metadata": {
        "name": "logRequestsInstrumentedAsUnknown",
        "resourceVersion": "1717578796182",
        "creationTimestamp": "2024-06-05T09:13:16Z"
      },
      "spec": {
        "description": "Logs the path for requests that are instrumented as unknown",
        "stage": "experimental",
        "codeowner": "@grafana/hosted-grafana-team"
      }
    },
    {
      "metadata": {
        "name": "alertStateHistoryLokiOnly",
        "resourceVersion": "1717578796182",
        "creationTimestamp": "2024-06-05T09:13:16Z"
      },
      "spec": {
        "description": "Disable Grafana alerts from emitting annotations when a remote Loki instance is available.",
        "stage": "experimental",
        "codeowner": "@grafana/alerting-squad"
      }
    },
    {
      "metadata": {
        "name": "libraryPanelRBAC",
        "resourceVersion": "1717578796182",
        "creationTimestamp": "2024-06-05T09:13:16Z"
      },
      "spec": {
        "description": "Enables RBAC support for library panels",
        "stage": "experimental",
        "codeowner": "@grafana/dashboards-squad",
        "requiresRestart": true
      }
    },
    {
      "metadata": {
        "name": "pdfTables",
        "resourceVersion": "1717578796182",
        "creationTimestamp": "2024-06-05T09:13:16Z"
      },
      "spec": {
        "description": "Enables generating table data as PDF in reporting",
        "stage": "preview",
        "codeowner": "@grafana/sharing-squad"
      }
    },
    {
      "metadata": {
        "name": "topnav",
        "resourceVersion": "1717578796182",
        "creationTimestamp": "2024-06-05T09:13:16Z"
      },
      "spec": {
        "description": "Enables topnav support in external plugins. The new Grafana navigation cannot be disabled.",
        "stage": "deprecated",
        "codeowner": "@grafana/grafana-frontend-platform"
      }
    },
    {
      "metadata": {
        "name": "alertingBacktesting",
        "resourceVersion": "1717578796182",
        "creationTimestamp": "2024-06-05T09:13:16Z"
      },
      "spec": {
        "description": "Rule backtesting API for alerting",
        "stage": "experimental",
        "codeowner": "@grafana/alerting-squad"
      }
    },
    {
      "metadata": {
        "name": "queryService",
        "resourceVersion": "1717578796182",
        "creationTimestamp": "2024-06-05T09:13:16Z"
      },
      "spec": {
        "description": "Register /apis/query.grafana.app/ -- will eventually replace /api/ds/query",
        "stage": "experimental",
        "codeowner": "@grafana/grafana-app-platform-squad",
        "requiresRestart": true
      }
    },
    {
      "metadata": {
        "name": "alertmanagerRemoteSecondary",
        "resourceVersion": "1717578796182",
        "creationTimestamp": "2024-06-05T09:13:16Z"
      },
      "spec": {
        "description": "Enable Grafana to sync configuration and state with a remote Alertmanager.",
        "stage": "experimental",
        "codeowner": "@grafana/alerting-squad"
      }
    },
    {
      "metadata": {
        "name": "grpcServer",
        "resourceVersion": "1717578796182",
        "creationTimestamp": "2024-06-05T09:13:16Z"
      },
      "spec": {
        "description": "Run the GRPC server",
        "stage": "preview",
        "codeowner": "@grafana/grafana-app-platform-squad",
        "hideFromAdminPage": true
      }
    },
    {
      "metadata": {
        "name": "faroDatasourceSelector",
        "resourceVersion": "1717578796182",
        "creationTimestamp": "2024-06-05T09:13:16Z"
      },
      "spec": {
        "description": "Enable the data source selector within the Frontend Apps section of the Frontend Observability",
        "stage": "preview",
        "codeowner": "@grafana/app-o11y",
        "frontend": true
      }
    },
    {
      "metadata": {
        "name": "pluginsSkipHostEnvVars",
        "resourceVersion": "1717578796182",
        "creationTimestamp": "2024-06-05T09:13:16Z"
      },
      "spec": {
        "description": "Disables passing host environment variable to plugin processes",
        "stage": "experimental",
        "codeowner": "@grafana/plugins-platform-backend"
      }
    },
    {
      "metadata": {
        "name": "transformationsVariableSupport",
        "resourceVersion": "1717578796182",
        "creationTimestamp": "2024-06-05T09:13:16Z"
      },
      "spec": {
        "description": "Allows using variables in transformations",
        "stage": "preview",
        "codeowner": "@grafana/dataviz-squad",
        "frontend": true
      }
    },
    {
      "metadata": {
        "name": "panelTitleSearchInV1",
        "resourceVersion": "1717578796182",
        "creationTimestamp": "2024-06-05T09:13:16Z"
      },
      "spec": {
        "description": "Enable searching for dashboards using panel title in search v1",
        "stage": "experimental",
        "codeowner": "@grafana/search-and-storage",
        "requiresDevMode": true
      }
    },
    {
      "metadata": {
        "name": "featureHighlights",
        "resourceVersion": "1717578796182",
        "creationTimestamp": "2024-06-05T09:13:16Z"
      },
      "spec": {
        "description": "Highlight Grafana Enterprise features",
        "stage": "GA",
        "codeowner": "@grafana/grafana-as-code",
        "allowSelfServe": true
      }
    },
    {
      "metadata": {
        "name": "autoMigrateWorldmapPanel",
        "resourceVersion": "1717578796182",
        "creationTimestamp": "2024-06-05T09:13:16Z"
      },
      "spec": {
        "description": "Migrate old worldmap panel to supported geomap panel - broken out from autoMigrateOldPanels to enable granular tracking",
        "stage": "preview",
        "codeowner": "@grafana/dataviz-squad",
        "frontend": true
      }
    },
    {
      "metadata": {
        "name": "influxdbBackendMigration",
        "resourceVersion": "1717578796182",
        "creationTimestamp": "2024-06-05T09:13:16Z"
      },
      "spec": {
        "description": "Query InfluxDB InfluxQL without the proxy",
        "stage": "GA",
        "codeowner": "@grafana/observability-metrics",
        "frontend": true
      }
    },
    {
      "metadata": {
        "name": "influxdbRunQueriesInParallel",
        "resourceVersion": "1717578796182",
        "creationTimestamp": "2024-06-05T09:13:16Z"
      },
      "spec": {
        "description": "Enables running InfluxDB Influxql queries in parallel",
        "stage": "privatePreview",
        "codeowner": "@grafana/observability-metrics"
      }
    },
    {
      "metadata": {
        "name": "scenes",
        "resourceVersion": "1717578796182",
        "creationTimestamp": "2024-06-05T09:13:16Z",
        "deletionTimestamp": "2024-06-05T18:54:05Z"
      },
      "spec": {
        "description": "Experimental framework to build interactive dashboards",
        "stage": "experimental",
        "codeowner": "@grafana/dashboards-squad",
        "frontend": true
      }
    },
    {
      "metadata": {
        "name": "enableElasticsearchBackendQuerying",
        "resourceVersion": "1717578796182",
        "creationTimestamp": "2024-06-05T09:13:16Z",
        "deletionTimestamp": "2024-06-05T14:07:54Z"
      },
      "spec": {
        "description": "Enable the processing of queries and responses in the Elasticsearch data source through backend",
        "stage": "GA",
        "codeowner": "@grafana/observability-logs",
        "allowSelfServe": true
      }
    },
    {
      "metadata": {
        "name": "externalServiceAccounts",
        "resourceVersion": "1717578796182",
        "creationTimestamp": "2024-06-05T09:13:16Z"
      },
      "spec": {
        "description": "Automatic service account and token setup for plugins",
        "stage": "preview",
        "codeowner": "@grafana/identity-access-team",
        "hideFromAdminPage": true
      }
    },
    {
      "metadata": {
        "name": "lokiStructuredMetadata",
        "resourceVersion": "1717578796182",
        "creationTimestamp": "2024-06-05T09:13:16Z"
      },
      "spec": {
        "description": "Enables the loki data source to request structured metadata from the Loki server",
        "stage": "GA",
        "codeowner": "@grafana/observability-logs"
      }
    },
    {
      "metadata": {
        "name": "pluginProxyPreserveTrailingSlash",
        "resourceVersion": "1717581171624",
        "creationTimestamp": "2024-06-05T09:52:51Z"
      },
      "spec": {
        "description": "Preserve plugin proxy trailing slash.",
        "stage": "GA",
        "codeowner": "@grafana/plugins-platform-backend"
      }
    },
    {
      "metadata": {
        "name": "kubernetesDashboards",
        "resourceVersion": "1717593661635",
        "creationTimestamp": "2024-06-05T13:21:01Z"
      },
      "spec": {
        "description": "Use the kubernetes API in the frontend for dashboards",
        "stage": "experimental",
        "codeowner": "@grafana/grafana-app-platform-squad",
        "frontend": true
      }
    },
    {
      "metadata": {
<<<<<<< HEAD
        "name": "authZGRPCServer",
        "resourceVersion": "1717613645905",
        "creationTimestamp": "2024-06-05T18:54:05Z"
      },
      "spec": {
        "description": "Enables the gRPC server for authorization",
        "stage": "experimental",
        "codeowner": "@grafana/identity-access-team",
        "hideFromAdminPage": true,
        "hideFromDocs": true
=======
        "name": "azureMonitorPrometheusExemplars",
        "resourceVersion": "1717667267324",
        "creationTimestamp": "2024-06-06T09:47:47Z"
      },
      "spec": {
        "description": "Allows configuration of Azure Monitor as a data source that can provide Prometheus exemplars",
        "stage": "experimental",
        "codeowner": "@grafana/partner-datasources"
>>>>>>> 27a791db
      }
    }
  ]
}<|MERGE_RESOLUTION|>--- conflicted
+++ resolved
@@ -2380,10 +2380,21 @@
     },
     {
       "metadata": {
-<<<<<<< HEAD
+        "name": "azureMonitorPrometheusExemplars",
+        "resourceVersion": "1717667267324",
+        "creationTimestamp": "2024-06-06T09:47:47Z"
+      },
+      "spec": {
+        "description": "Allows configuration of Azure Monitor as a data source that can provide Prometheus exemplars",
+        "stage": "experimental",
+        "codeowner": "@grafana/partner-datasources"
+      }
+    },
+    {
+      "metadata": {
         "name": "authZGRPCServer",
-        "resourceVersion": "1717613645905",
-        "creationTimestamp": "2024-06-05T18:54:05Z"
+        "resourceVersion": "1717776106346",
+        "creationTimestamp": "2024-06-07T16:01:46Z"
       },
       "spec": {
         "description": "Enables the gRPC server for authorization",
@@ -2391,16 +2402,6 @@
         "codeowner": "@grafana/identity-access-team",
         "hideFromAdminPage": true,
         "hideFromDocs": true
-=======
-        "name": "azureMonitorPrometheusExemplars",
-        "resourceVersion": "1717667267324",
-        "creationTimestamp": "2024-06-06T09:47:47Z"
-      },
-      "spec": {
-        "description": "Allows configuration of Azure Monitor as a data source that can provide Prometheus exemplars",
-        "stage": "experimental",
-        "codeowner": "@grafana/partner-datasources"
->>>>>>> 27a791db
       }
     }
   ]
