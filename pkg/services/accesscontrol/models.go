package accesscontrol

import (
	"encoding/json"
	"strings"
	"time"
)

// RoleRegistration stores a role and its assignments to built-in roles
// (Viewer, Editor, Admin, Grafana Admin)
type RoleRegistration struct {
	Role   RoleDTO
	Grants []string
}

// Role is the model for Role in RBAC.
type Role struct {
	ID          int64  `json:"-" xorm:"pk autoincr 'id'"`
	OrgID       int64  `json:"-" xorm:"org_id"`
	Version     int64  `json:"version"`
	UID         string `xorm:"uid" json:"uid"`
	Name        string `json:"name"`
	DisplayName string `json:"displayName"`
	Group       string `xorm:"group_name" json:"group"`
	Description string `json:"description"`

	Updated time.Time `json:"updated"`
	Created time.Time `json:"created"`
}

func (r Role) Global() bool {
	return r.OrgID == GlobalOrgID
}

func (r Role) IsFixed() bool {
	return strings.HasPrefix(r.Name, FixedRolePrefix)
}

func (r Role) GetDisplayName() string {
	if r.IsFixed() && r.DisplayName == "" {
		r.DisplayName = fallbackDisplayName(r.Name)
	}
	return r.DisplayName
}

func (r Role) MarshalJSON() ([]byte, error) {
	type Alias Role

	r.DisplayName = r.GetDisplayName()
	return json.Marshal(&struct {
		Alias
		Global bool `json:"global" xorm:"-"`
	}{
		Alias:  (Alias)(r),
		Global: r.Global(),
	})
}

type RoleDTO struct {
	Version     int64        `json:"version"`
	UID         string       `xorm:"uid" json:"uid"`
	Name        string       `json:"name"`
	DisplayName string       `json:"displayName"`
	Description string       `json:"description"`
	Group       string       `xorm:"group_name" json:"group"`
	Permissions []Permission `json:"permissions,omitempty"`
	Delegatable *bool        `json:"delegatable,omitempty"`

	ID    int64 `json:"-" xorm:"pk autoincr 'id'"`
	OrgID int64 `json:"-" xorm:"org_id"`

	Updated time.Time `json:"updated"`
	Created time.Time `json:"created"`
}

func (r RoleDTO) Role() Role {
	return Role{
		ID:          r.ID,
		OrgID:       r.OrgID,
		UID:         r.UID,
		Name:        r.Name,
		DisplayName: r.DisplayName,
		Group:       r.Group,
		Description: r.Description,
		Updated:     r.Updated,
		Created:     r.Created,
	}
}

func (r RoleDTO) Global() bool {
	return r.OrgID == GlobalOrgID
}

func (r RoleDTO) IsFixed() bool {
	return strings.HasPrefix(r.Name, FixedRolePrefix)
}

func (r RoleDTO) GetDisplayName() string {
	if r.IsFixed() && r.DisplayName == "" {
		r.DisplayName = fallbackDisplayName(r.Name)
	}
	if r.DisplayName == "" {
		return r.Name
	}
	return r.DisplayName
}

func (r RoleDTO) MarshalJSON() ([]byte, error) {
	type Alias RoleDTO

	r.DisplayName = r.GetDisplayName()
	return json.Marshal(&struct {
		Alias
		Global bool `json:"global" xorm:"-"`
	}{
		Alias:  (Alias)(r),
		Global: r.Global(),
	})
}

// fallbackDisplayName provides a fallback name for role
// that can be displayed in the ui for better readability
// example: currently this would give:
// fixed:datasources:name -> datasources name
// datasources:admin      -> datasources admin
func fallbackDisplayName(rName string) string {
	// removing prefix for fixed roles
	rNameWithoutPrefix := strings.Replace(rName, FixedRolePrefix, "", 1)
	return strings.TrimSpace(strings.Replace(rNameWithoutPrefix, ":", " ", -1))
}

type TeamRole struct {
	ID     int64 `json:"id" xorm:"pk autoincr 'id'"`
	OrgID  int64 `json:"orgId" xorm:"org_id"`
	RoleID int64 `json:"roleId" xorm:"role_id"`
	TeamID int64 `json:"teamId" xorm:"team_id"`

	Created time.Time
}

type UserRole struct {
	ID     int64 `json:"id" xorm:"pk autoincr 'id'"`
	OrgID  int64 `json:"orgId" xorm:"org_id"`
	RoleID int64 `json:"roleId" xorm:"role_id"`
	UserID int64 `json:"userId" xorm:"user_id"`

	Created time.Time
}

type BuiltinRole struct {
	ID     int64 `json:"id" xorm:"pk autoincr 'id'"`
	RoleID int64 `json:"roleId" xorm:"role_id"`
	OrgID  int64 `json:"orgId" xorm:"org_id"`
	Role   string

	Updated time.Time
	Created time.Time
}

// Permission is the model for access control permissions.
type Permission struct {
	ID     int64  `json:"-" xorm:"pk autoincr 'id'"`
	RoleID int64  `json:"-" xorm:"role_id"`
	Action string `json:"action"`
	Scope  string `json:"scope"`

	Updated time.Time `json:"updated"`
	Created time.Time `json:"created"`
}

func (p Permission) OSSPermission() Permission {
	return Permission{
		Action: p.Action,
		Scope:  p.Scope,
	}
}

type GetUserPermissionsQuery struct {
	OrgID   int64 `json:"-"`
	UserID  int64 `json:"userId"`
	Roles   []string
	Actions []string
}

// ScopeParams holds the parameters used to fill in scope templates
type ScopeParams struct {
	OrgID     int64
	URLParams map[string]string
}

// ResourcePermission is structure that holds all actions that either a team / user / builtin-role
// can perform against specific resource.
type ResourcePermission struct {
	ID          int64
	ResourceID  string
	RoleName    string
	Actions     []string
	Scope       string
	UserId      int64
	UserLogin   string
	UserEmail   string
	TeamId      int64
	TeamEmail   string
	Team        string
	BuiltInRole string
	Created     time.Time
	Updated     time.Time
}

func (p *ResourcePermission) IsManaged() bool {
	return strings.HasPrefix(p.RoleName, "managed:")
}

func (p *ResourcePermission) Contains(targetActions []string) bool {
	if len(p.Actions) < len(targetActions) {
		return false
	}

	var contain = func(arr []string, s string) bool {
		for _, item := range arr {
			if item == s {
				return true
			}
		}
		return false
	}

	for _, a := range targetActions {
		if !contain(p.Actions, a) {
			return false
		}
	}

	return true
}

type SetResourcePermissionCommand struct {
	UserID      int64
	TeamID      int64
	BuiltinRole string
	Permission  string
}

type SQLFilter struct {
	Where string
	Args  []interface{}
}

const (
	GlobalOrgID = 0
	// Permission actions

	// Users actions
	ActionUsersRead     = "users:read"
	ActionUsersWrite    = "users:write"
	ActionUsersTeamRead = "users.teams:read"
	// We can ignore gosec G101 since this does not contain any credentials.
	// nolint:gosec
	ActionUsersAuthTokenList = "users.authtoken:list"
	// We can ignore gosec G101 since this does not contain any credentials.
	// nolint:gosec
	ActionUsersAuthTokenUpdate = "users.authtoken:update"
	// We can ignore gosec G101 since this does not contain any credentials.
	// nolint:gosec
	ActionUsersPasswordUpdate    = "users.password:update"
	ActionUsersDelete            = "users:delete"
	ActionUsersCreate            = "users:create"
	ActionUsersEnable            = "users:enable"
	ActionUsersDisable           = "users:disable"
	ActionUsersPermissionsUpdate = "users.permissions:update"
	ActionUsersLogout            = "users:logout"
	ActionUsersQuotasList        = "users.quotas:list"
	ActionUsersQuotasUpdate      = "users.quotas:update"

	// Org actions
	ActionOrgUsersRead       = "org.users:read"
	ActionOrgUsersAdd        = "org.users:add"
	ActionOrgUsersRemove     = "org.users:remove"
	ActionOrgUsersRoleUpdate = "org.users.role:update"

	// LDAP actions
	ActionLDAPUsersRead    = "ldap.user:read"
	ActionLDAPUsersSync    = "ldap.user:sync"
	ActionLDAPStatusRead   = "ldap.status:read"
	ActionLDAPConfigReload = "ldap.config:reload"

	// Server actions
	ActionServerStatsRead = "server.stats:read"

	// Settings actions
	ActionSettingsRead = "settings:read"

	// Datasources actions
	ActionDatasourcesExplore = "datasources:explore"

	// Plugin actions
	ActionPluginsManage = "plugins:manage"

	// Global Scopes
	ScopeGlobalUsersAll = "global:users:*"

	// Users scope
	ScopeUsersAll = "users:*"

	// Settings scope
	ScopeSettingsAll = "settings:*"

	// Licensing related actions
	ActionLicensingRead        = "licensing:read"
	ActionLicensingUpdate      = "licensing:update"
	ActionLicensingDelete      = "licensing:delete"
	ActionLicensingReportsRead = "licensing.reports:read"

	// Team related actions
	ActionTeamsCreate           = "teams:create"
	ActionTeamsDelete           = "teams:delete"
	ActionTeamsRead             = "teams:read"
	ActionTeamsWrite            = "teams:write"
	ActionTeamsPermissionsRead  = "teams.permissions:read"
	ActionTeamsPermissionsWrite = "teams.permissions:write"

	// Team related scopes
	ScopeTeamsAll = "teams:*"

<<<<<<< HEAD
	// Dashboard actions
	ActionDashboardsCreate           = "dashboards:create"
	ActionDashboardsRead             = "dashboards:read"
	ActionDashboardsEdit             = "dashboards:edit"
	ActionDashboardsWrite            = "dashboards:write"
	ActionDashboardsDelete           = "dashboards:delete"
	ActionDashboardsPermissionsRead  = "dashboards.permissions:read"
	ActionDashboardsPermissionsWrite = "dashboards.permissions:write"

	// Dashboard scopes
	ScopeDashboardsAll = "dashboards:*"

	// Folder actions
	ActionFoldersCreate           = "folders:create"
	ActionFoldersRead             = "folders:read"
	ActionFoldersEdit             = "folders:edit"
	ActionFoldersWrite            = "folders:write"
	ActionFoldersDelete           = "folders:delete"
	ActionFoldersPermissionsRead  = "folders.permissions:read"
	ActionFoldersPermissionsWrite = "folders.permissions:write"

	// Folder scopes
	ScopeFoldersAll = "folders:*"
=======
	// Annotations related actions
	ActionAnnotationsRead = "annotations:read"

	ActionAnnotationsTagsRead = "annotations.tags:read"

	ScopeAnnotationsAll     = "annotations:*"
	ScopeAnnotationsTagsAll = "annotations:tags:*"
>>>>>>> 1b3dd310
)

var (
	// Team scope
	ScopeTeamsID = Scope("teams", "id", Parameter(":teamId"))

	// Folder scopes
	ScopeFolderID = Scope("folders", "id", Parameter(":id"))
)

const RoleGrafanaAdmin = "Grafana Admin"

const FixedRolePrefix = "fixed:"

// LicensingPageReaderAccess defines permissions that grant access to the licensing and stats page
var LicensingPageReaderAccess = EvalAny(
	EvalPermission(ActionLicensingRead),
	EvalPermission(ActionServerStatsRead),
)<|MERGE_RESOLUTION|>--- conflicted
+++ resolved
@@ -322,7 +322,13 @@
 	// Team related scopes
 	ScopeTeamsAll = "teams:*"
 
-<<<<<<< HEAD
+	// Annotations related actions
+	ActionAnnotationsRead     = "annotations:read"
+	ActionAnnotationsTagsRead = "annotations.tags:read"
+
+	ScopeAnnotationsAll     = "annotations:*"
+	ScopeAnnotationsTagsAll = "annotations:tags:*"
+
 	// Dashboard actions
 	ActionDashboardsCreate           = "dashboards:create"
 	ActionDashboardsRead             = "dashboards:read"
@@ -346,15 +352,6 @@
 
 	// Folder scopes
 	ScopeFoldersAll = "folders:*"
-=======
-	// Annotations related actions
-	ActionAnnotationsRead = "annotations:read"
-
-	ActionAnnotationsTagsRead = "annotations.tags:read"
-
-	ScopeAnnotationsAll     = "annotations:*"
-	ScopeAnnotationsTagsAll = "annotations:tags:*"
->>>>>>> 1b3dd310
 )
 
 var (
