--- conflicted
+++ resolved
@@ -10,22 +10,15 @@
 	authnlib "github.com/grafana/authlib/authn"
 	"github.com/prometheus/client_golang/prometheus"
 
-<<<<<<< HEAD
 	"github.com/grafana/grafana/pkg/infra/tracing"
-=======
 	"github.com/grafana/grafana/pkg/services/grpcserver/interceptors"
->>>>>>> 562d499e
 	"github.com/grafana/grafana/pkg/setting"
 	"github.com/grafana/grafana/pkg/storage/unified/resource/grpc"
 )
 
-<<<<<<< HEAD
-func NewGrpcAuthenticator(cfg *setting.Cfg, tracer tracing.Tracer) (*authnlib.GrpcAuthenticator, error) {
-=======
 var once sync.Once
 
-func NewGrpcAuthenticator(cfg *setting.Cfg) (*authnlib.GrpcAuthenticator, error) {
->>>>>>> 562d499e
+func NewGrpcAuthenticator(cfg *setting.Cfg, tracer tracing.Tracer) (*authnlib.GrpcAuthenticator, error) {
 	authCfg, err := ReadGrpcServerConfig(cfg)
 	if err != nil {
 		return nil, err
@@ -80,13 +73,13 @@
 	metrics             *metrics
 }
 
-func NewGrpcAuthenticatorWithFallback(cfg *setting.Cfg, reg prometheus.Registerer) (interceptors.Authenticator, error) {
+func NewGrpcAuthenticatorWithFallback(cfg *setting.Cfg, reg prometheus.Registerer, tracer tracing.Tracer) (interceptors.Authenticator, error) {
 	authCfg, err := ReadGrpcServerConfig(cfg)
 	if err != nil {
 		return nil, err
 	}
 
-	authenticator, err := NewGrpcAuthenticator(cfg)
+	authenticator, err := NewGrpcAuthenticator(cfg, tracer)
 	if err != nil {
 		return nil, err
 	}
