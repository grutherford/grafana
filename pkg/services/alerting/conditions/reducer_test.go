package conditions

import (
	"testing"

	"gopkg.in/guregu/null.v3"

	"github.com/grafana/grafana/pkg/tsdb"
	. "github.com/smartystreets/goconvey/convey"
)

func TestSimpleReducer(t *testing.T) {
	Convey("Test simple reducer by calculating", t, func() {
<<<<<<< HEAD
=======
		Convey("avg", func() {
			result := testReducer("avg", 1, 2, 3)
			So(result, ShouldEqual, float64(2))
		})

		Convey("avg of none null data", func() {
			reducer := NewSimpleReducer("avg")
			series := &tsdb.TimeSeries{
				Name: "test time serie",
			}

			series.Points = append(series.Points, tsdb.NewTimePoint(null.FloatFrom(3), 1))
			series.Points = append(series.Points, tsdb.NewTimePoint(null.FloatFromPtr(nil), 2))
			series.Points = append(series.Points, tsdb.NewTimePoint(null.FloatFromPtr(nil), 3))
			series.Points = append(series.Points, tsdb.NewTimePoint(null.FloatFrom(3), 4))

			So(reducer.Reduce(series).Float64, ShouldEqual, float64(3))
		})

>>>>>>> 8feaef20
		Convey("sum", func() {
			result := testReducer("sum", 1, 2, 3)
			So(result, ShouldEqual, float64(6))
		})

		Convey("min", func() {
			result := testReducer("min", 3, 2, 1)
			So(result, ShouldEqual, float64(1))
		})

		Convey("max", func() {
			result := testReducer("max", 1, 2, 3)
			So(result, ShouldEqual, float64(3))
		})

		Convey("count", func() {
			result := testReducer("count", 1, 2, 3000)
			So(result, ShouldEqual, float64(3))
		})

		Convey("last", func() {
			result := testReducer("last", 1, 2, 3000)
			So(result, ShouldEqual, float64(3000))
		})

		Convey("median odd amount of numbers", func() {
			result := testReducer("median", 1, 2, 3000)
			So(result, ShouldEqual, float64(2))
		})

		Convey("median even amount of numbers", func() {
			result := testReducer("median", 1, 2, 4, 3000)
			So(result, ShouldEqual, float64(3))
		})

		Convey("median with one values", func() {
			result := testReducer("median", 1)
			So(result, ShouldEqual, float64(1))
		})

		Convey("avg", func() {
			result := testReducer("avg", 1, 2, 3)
			So(result, ShouldEqual, float64(2))
		})

		Convey("avg of number values and null values should ignore nulls", func() {
			reducer := NewSimpleReducer("avg")
			series := &tsdb.TimeSeries{
				Name: "test time serie",
			}

			series.Points = append(series.Points, tsdb.NewTimePoint(null.FloatFrom(3), 1))
			series.Points = append(series.Points, tsdb.NewTimePoint(null.FloatFromPtr(nil), 2))
			series.Points = append(series.Points, tsdb.NewTimePoint(null.FloatFromPtr(nil), 3))
			series.Points = append(series.Points, tsdb.NewTimePoint(null.FloatFrom(3), 4))

			So(reducer.Reduce(series).Float64, ShouldEqual, float64(3))
		})
	})
}

func testReducer(typ string, datapoints ...float64) float64 {
	reducer := NewSimpleReducer(typ)
	series := &tsdb.TimeSeries{
		Name: "test time serie",
	}

	for idx := range datapoints {
		series.Points = append(series.Points, tsdb.NewTimePoint(null.FloatFrom(datapoints[idx]), 1234134))
	}

	return reducer.Reduce(series).Float64
}<|MERGE_RESOLUTION|>--- conflicted
+++ resolved
@@ -11,28 +11,7 @@
 
 func TestSimpleReducer(t *testing.T) {
 	Convey("Test simple reducer by calculating", t, func() {
-<<<<<<< HEAD
-=======
-		Convey("avg", func() {
-			result := testReducer("avg", 1, 2, 3)
-			So(result, ShouldEqual, float64(2))
-		})
 
-		Convey("avg of none null data", func() {
-			reducer := NewSimpleReducer("avg")
-			series := &tsdb.TimeSeries{
-				Name: "test time serie",
-			}
-
-			series.Points = append(series.Points, tsdb.NewTimePoint(null.FloatFrom(3), 1))
-			series.Points = append(series.Points, tsdb.NewTimePoint(null.FloatFromPtr(nil), 2))
-			series.Points = append(series.Points, tsdb.NewTimePoint(null.FloatFromPtr(nil), 3))
-			series.Points = append(series.Points, tsdb.NewTimePoint(null.FloatFrom(3), 4))
-
-			So(reducer.Reduce(series).Float64, ShouldEqual, float64(3))
-		})
-
->>>>>>> 8feaef20
 		Convey("sum", func() {
 			result := testReducer("sum", 1, 2, 3)
 			So(result, ShouldEqual, float64(6))
