package api

import (
	"context"
	"encoding/json"
	"errors"
	"fmt"
	"math/rand"
	"net/http"
	"testing"
	"time"

	alertingModels "github.com/grafana/alerting/models"
	"github.com/grafana/grafana-plugin-sdk-go/data"
	"github.com/stretchr/testify/assert"
	"github.com/stretchr/testify/require"

	"github.com/grafana/grafana/pkg/expr"

	"github.com/grafana/grafana/pkg/infra/log"
	acmock "github.com/grafana/grafana/pkg/services/accesscontrol/mock"
	contextmodel "github.com/grafana/grafana/pkg/services/contexthandler/model"
	"github.com/grafana/grafana/pkg/services/folder"
	apimodels "github.com/grafana/grafana/pkg/services/ngalert/api/tooling/definitions"
	"github.com/grafana/grafana/pkg/services/ngalert/eval"
	ngmodels "github.com/grafana/grafana/pkg/services/ngalert/models"
	"github.com/grafana/grafana/pkg/services/ngalert/state"
	"github.com/grafana/grafana/pkg/services/ngalert/tests/fakes"
	"github.com/grafana/grafana/pkg/services/org"
	"github.com/grafana/grafana/pkg/services/user"
	"github.com/grafana/grafana/pkg/util"
	"github.com/grafana/grafana/pkg/web"
)

func Test_FormatValues(t *testing.T) {
	val1 := 1.1
	val2 := 1.4

	tc := []struct {
		name       string
		alertState *state.State
		expected   string
	}{
		{
			name: "with no value, it renders the evaluation string",
			alertState: &state.State{
				LastEvaluationString: "[ var='A' metric='vector(10) + time() % 50' labels={} value=1.1 ]",
				Results: []state.Evaluation{
					{Condition: "A", Values: map[string]*float64{}},
				},
			},
			expected: "[ var='A' metric='vector(10) + time() % 50' labels={} value=1.1 ]",
		},
		{
			name: "with one value, it renders the single value",
			alertState: &state.State{
				LastEvaluationString: "[ var='A' metric='vector(10) + time() % 50' labels={} value=1.1 ]",
				Results: []state.Evaluation{
					{Condition: "A", Values: map[string]*float64{"A": &val1}},
				},
			},
			expected: "1.1e+00",
		},
		{
			name: "with two values, it renders the value based on their refID and position",
			alertState: &state.State{
				LastEvaluationString: "[ var='B0' metric='vector(10) + time() % 50' labels={} value=1.1 ], [ var='B1' metric='vector(10) + time() % 50' labels={} value=1.4 ]",
				Results: []state.Evaluation{
					{Condition: "B", Values: map[string]*float64{"B0": &val1, "B1": &val2}},
				},
			},
			expected: "B0: 1.1e+00, B1: 1.4e+00",
		},
		{
			name: "with a high number of values, it renders the value based on their refID and position using a natural order",
			alertState: &state.State{
				LastEvaluationString: "[ var='B0' metric='vector(10) + time() % 50' labels={} value=1.1 ], [ var='B1' metric='vector(10) + time() % 50' labels={} value=1.4 ]",
				Results: []state.Evaluation{
					{Condition: "B", Values: map[string]*float64{"B0": &val1, "B1": &val2, "B2": &val1, "B10": &val2, "B11": &val1}},
				},
			},
			expected: "B0: 1.1e+00, B10: 1.4e+00, B11: 1.1e+00, B1: 1.4e+00, B2: 1.1e+00",
		},
	}

	for _, tt := range tc {
		t.Run(tt.name, func(t *testing.T) {
			require.Equal(t, tt.expected, formatValues(tt.alertState))
		})
	}
}

func TestRouteGetAlertStatuses(t *testing.T) {
	orgID := int64(1)

	t.Run("with no alerts", func(t *testing.T) {
		_, _, _, api := setupAPI(t)
		req, err := http.NewRequest("GET", "/api/v1/alerts", nil)
		require.NoError(t, err)
		c := &contextmodel.ReqContext{Context: &web.Context{Req: req}, SignedInUser: &user.SignedInUser{OrgID: orgID}}

		r := api.RouteGetAlertStatuses(c)
		require.Equal(t, http.StatusOK, r.Status())
		require.JSONEq(t, `
{
	"status": "success",
	"data": {
		"alerts": []
	}
}
`, string(r.Body()))
	})

	t.Run("with two alerts", func(t *testing.T) {
		_, fakeAIM, _, api := setupAPI(t)
		fakeAIM.GenerateAlertInstances(1, util.GenerateShortUID(), 2)
		req, err := http.NewRequest("GET", "/api/v1/alerts", nil)
		require.NoError(t, err)
		c := &contextmodel.ReqContext{Context: &web.Context{Req: req}, SignedInUser: &user.SignedInUser{OrgID: orgID}}

		r := api.RouteGetAlertStatuses(c)
		require.Equal(t, http.StatusOK, r.Status())
		require.JSONEq(t, `
{
	"status": "success",
	"data": {
		"alerts": [{
			"labels": {
				"alertname": "test_title_0",
				"instance_label": "test",
				"label": "test"
			},
			"annotations": {
				"annotation": "test"
			},
			"state": "Normal",
			"activeAt": "0001-01-01T00:00:00Z",
			"value": ""
		}, {
			"labels": {
				"alertname": "test_title_1",
				"instance_label": "test",
				"label": "test"
			},
			"annotations": {
				"annotation": "test"
			},
			"state": "Normal",
			"activeAt": "0001-01-01T00:00:00Z",
			"value": ""
		}]
	}
}`, string(r.Body()))
	})

	t.Run("with two firing alerts", func(t *testing.T) {
		_, fakeAIM, _, api := setupAPI(t)
		fakeAIM.GenerateAlertInstances(1, util.GenerateShortUID(), 2, withAlertingState())
		req, err := http.NewRequest("GET", "/api/v1/alerts", nil)
		require.NoError(t, err)
		c := &contextmodel.ReqContext{Context: &web.Context{Req: req}, SignedInUser: &user.SignedInUser{OrgID: orgID}}

		r := api.RouteGetAlertStatuses(c)
		require.Equal(t, http.StatusOK, r.Status())
		require.JSONEq(t, `
{
	"status": "success",
	"data": {
		"alerts": [{
			"labels": {
				"alertname": "test_title_0",
				"instance_label": "test",
				"label": "test"
			},
			"annotations": {
				"annotation": "test"
			},
			"state": "Alerting",
			"activeAt": "0001-01-01T00:00:00Z",
			"value": "1.1e+00"
		}, {
			"labels": {
				"alertname": "test_title_1",
				"instance_label": "test",
				"label": "test"
			},
			"annotations": {
				"annotation": "test"
			},
			"state": "Alerting",
			"activeAt": "0001-01-01T00:00:00Z",
			"value": "1.1e+00"
		}]
	}
}`, string(r.Body()))
	})

	t.Run("with the inclusion of internal labels", func(t *testing.T) {
		_, fakeAIM, _, api := setupAPI(t)
		fakeAIM.GenerateAlertInstances(orgID, util.GenerateShortUID(), 2)
		req, err := http.NewRequest("GET", "/api/v1/alerts?includeInternalLabels=true", nil)
		require.NoError(t, err)
		c := &contextmodel.ReqContext{Context: &web.Context{Req: req}, SignedInUser: &user.SignedInUser{OrgID: orgID}}

		r := api.RouteGetAlertStatuses(c)
		require.Equal(t, http.StatusOK, r.Status())
		require.JSONEq(t, `
{
	"status": "success",
	"data": {
		"alerts": [{
			"labels": {
				"__alert_rule_namespace_uid__": "test_namespace_uid",
				"__alert_rule_uid__": "test_alert_rule_uid_0",
				"alertname": "test_title_0",
				"instance_label": "test",
				"label": "test"
			},
			"annotations": {
				"annotation": "test"
			},
			"state": "Normal",
			"activeAt": "0001-01-01T00:00:00Z",
			"value": ""
		}, {
			"labels": {
				"__alert_rule_namespace_uid__": "test_namespace_uid",
				"__alert_rule_uid__": "test_alert_rule_uid_1",
				"alertname": "test_title_1",
				"instance_label": "test",
				"label": "test"
			},
			"annotations": {
				"annotation": "test"
			},
			"state": "Normal",
			"activeAt": "0001-01-01T00:00:00Z",
			"value": ""
		}]
	}
}`, string(r.Body()))
	})
}

func withAlertingState() forEachState {
	return func(s *state.State) *state.State {
		s.State = eval.Alerting
		value := float64(1.1)
		s.Results = append(s.Results, state.Evaluation{
			EvaluationState: eval.Alerting,
			EvaluationTime:  timeNow(),
			Values:          map[string]*float64{"B": &value},
			Condition:       "B",
		})
		return s
	}
}

func withAlertingErrorState() forEachState {
	return func(s *state.State) *state.State {
		s.SetAlerting("", timeNow(), timeNow().Add(5*time.Minute))
		s.Error = errors.New("this is an error")
		return s
	}
}

func withErrorState() forEachState {
	return func(s *state.State) *state.State {
		s.SetError(errors.New("this is an error"), timeNow(), timeNow().Add(5*time.Minute))
		return s
	}
}

func TestRouteGetRuleStatuses(t *testing.T) {
	timeNow = func() time.Time { return time.Date(2022, 3, 10, 14, 0, 0, 0, time.UTC) }
	orgID := int64(1)

	req, err := http.NewRequest("GET", "/api/v1/rules", nil)
	require.NoError(t, err)
	c := &contextmodel.ReqContext{Context: &web.Context{Req: req}, SignedInUser: &user.SignedInUser{OrgID: orgID, OrgRole: org.RoleViewer}}

	t.Run("with no rules", func(t *testing.T) {
		_, _, _, api := setupAPI(t)
		r := api.RouteGetRuleStatuses(c)

		require.JSONEq(t, `
{
	"status": "success",
	"data": {
		"groups": []
	}
}
`, string(r.Body()))
	})

	t.Run("with a rule that only has one query", func(t *testing.T) {
		fakeStore, fakeAIM, _, api := setupAPI(t)
		generateRuleAndInstanceWithQuery(t, orgID, fakeAIM, fakeStore, withClassicConditionSingleQuery())
		folder := fakeStore.Folders[orgID][0]

		r := api.RouteGetRuleStatuses(c)
		require.Equal(t, http.StatusOK, r.Status())
		require.JSONEq(t, fmt.Sprintf(`
{
	"status": "success",
	"data": {
		"groups": [{
			"name": "rule-group",
			"file": "%s",
			"rules": [{
				"state": "inactive",
				"name": "AlwaysFiring",
				"query": "vector(1)",
				"alerts": [{
					"labels": {
						"job": "prometheus"
					},
					"annotations": {
						"severity": "critical"
					},
					"state": "Normal",
					"activeAt": "0001-01-01T00:00:00Z",
					"value": ""
				}],
				"totals": {
					"normal": 1
				},
				"labels": {
					"__a_private_label_on_the_rule__": "a_value"
				},
				"health": "ok",
				"type": "alerting",
				"lastEvaluation": "2022-03-10T14:01:00Z",
				"duration": 180,
				"evaluationTime": 60
			}],
			"totals": {
				"inactive": 1
			},
			"interval": 60,
			"lastEvaluation": "2022-03-10T14:01:00Z",
			"evaluationTime": 60
		}],
		"totals": {
			"inactive": 1
		}
	}
}
`, folder.Title), string(r.Body()))
	})

	t.Run("with the inclusion of internal Labels", func(t *testing.T) {
		fakeStore, fakeAIM, _, api := setupAPI(t)
		generateRuleAndInstanceWithQuery(t, orgID, fakeAIM, fakeStore, withClassicConditionSingleQuery())
		folder := fakeStore.Folders[orgID][0]

		req, err := http.NewRequest("GET", "/api/v1/rules?includeInternalLabels=true", nil)
		require.NoError(t, err)
		c := &contextmodel.ReqContext{Context: &web.Context{Req: req}, SignedInUser: &user.SignedInUser{OrgID: orgID, OrgRole: org.RoleViewer}}

		r := api.RouteGetRuleStatuses(c)
		require.Equal(t, http.StatusOK, r.Status())
		require.JSONEq(t, fmt.Sprintf(`
{
	"status": "success",
	"data": {
		"groups": [{
			"name": "rule-group",
			"file": "%s",
			"rules": [{
				"state": "inactive",
				"name": "AlwaysFiring",
				"query": "vector(1)",
				"alerts": [{
					"labels": {
						"job": "prometheus",
						"__alert_rule_namespace_uid__": "test_namespace_uid",
						"__alert_rule_uid__": "test_alert_rule_uid_0"
					},
					"annotations": {
						"severity": "critical"
					},
					"state": "Normal",
					"activeAt": "0001-01-01T00:00:00Z",
					"value": ""
				}],
				"totals": {
					"normal": 1
				},
				"labels": {
					"__a_private_label_on_the_rule__": "a_value",
					"__alert_rule_uid__": "RuleUID"
				},
				"health": "ok",
				"type": "alerting",
				"lastEvaluation": "2022-03-10T14:01:00Z",
				"duration": 180,
				"evaluationTime": 60
			}],
			"totals": {
				"inactive": 1
			},
			"interval": 60,
			"lastEvaluation": "2022-03-10T14:01:00Z",
			"evaluationTime": 60
		}],
		"totals": {
			"inactive": 1
		}
	}
}
`, folder.Title), string(r.Body()))
	})

	t.Run("with a rule that has multiple queries", func(t *testing.T) {
		fakeStore, fakeAIM, _, api := setupAPI(t)
		generateRuleAndInstanceWithQuery(t, orgID, fakeAIM, fakeStore, withExpressionsMultiQuery())
		folder := fakeStore.Folders[orgID][0]

		r := api.RouteGetRuleStatuses(c)
		require.Equal(t, http.StatusOK, r.Status())
		require.JSONEq(t, fmt.Sprintf(`
{
	"status": "success",
	"data": {
		"groups": [{
			"name": "rule-group",
			"file": "%s",
			"rules": [{
				"state": "inactive",
				"name": "AlwaysFiring",
				"query": "vector(1) | vector(1)",
				"alerts": [{
					"labels": {
						"job": "prometheus"
					},
					"annotations": {
						"severity": "critical"
					},
					"state": "Normal",
					"activeAt": "0001-01-01T00:00:00Z",
					"value": ""
				}],
				"totals": {
					"normal": 1
				},
				"labels": {
					"__a_private_label_on_the_rule__": "a_value"
				},
				"health": "ok",
				"type": "alerting",
				"lastEvaluation": "2022-03-10T14:01:00Z",
				"duration": 180,
				"evaluationTime": 60
			}],
			"totals": {
				"inactive": 1
			},
			"interval": 60,
			"lastEvaluation": "2022-03-10T14:01:00Z",
			"evaluationTime": 60
		}],
		"totals": {
			"inactive": 1
		}
	}
}
`, folder.Title), string(r.Body()))
	})

	t.Run("with many rules in a group", func(t *testing.T) {
		t.Run("should return sorted", func(t *testing.T) {
			ruleStore := fakes.NewRuleStore(t)
			fakeAIM := NewFakeAlertInstanceManager(t)
			groupKey := ngmodels.GenerateGroupKey(orgID)
			_, rules := ngmodels.GenerateUniqueAlertRules(rand.Intn(5)+5, ngmodels.AlertRuleGen(withGroupKey(groupKey), ngmodels.WithUniqueGroupIndex()))
			ruleStore.PutRule(context.Background(), rules...)

			api := PrometheusSrv{
				log:     log.NewNopLogger(),
				manager: fakeAIM,
				store:   ruleStore,
				ac:      acmock.New().WithDisabled(),
			}

			response := api.RouteGetRuleStatuses(c)
			require.Equal(t, http.StatusOK, response.Status())
			result := &apimodels.RuleResponse{}
			require.NoError(t, json.Unmarshal(response.Body(), result))

			ngmodels.RulesGroup(rules).SortByGroupIndex()

			require.Len(t, result.Data.RuleGroups, 1)
			group := result.Data.RuleGroups[0]
			require.Equal(t, groupKey.RuleGroup, group.Name)
			require.Len(t, group.Rules, len(rules))
			for i, actual := range group.Rules {
				expected := rules[i]
				if actual.Name != expected.Title {
					var actualNames []string
					var expectedNames []string
					for _, rule := range group.Rules {
						actualNames = append(actualNames, rule.Name)
					}
					for _, rule := range rules {
						expectedNames = append(expectedNames, rule.Title)
					}
					require.Fail(t, fmt.Sprintf("rules are not sorted by group index. Expected: %v. Actual: %v", expectedNames, actualNames))
				}
			}
		})
	})

	t.Run("when fine-grained access is enabled", func(t *testing.T) {
		t.Run("should return only rules if the user can query all data sources", func(t *testing.T) {
			ruleStore := fakes.NewRuleStore(t)
			fakeAIM := NewFakeAlertInstanceManager(t)

			rules := ngmodels.GenerateAlertRules(rand.Intn(4)+2, ngmodels.AlertRuleGen(withOrgID(orgID)))
			ruleStore.PutRule(context.Background(), rules...)
			ruleStore.PutRule(context.Background(), ngmodels.GenerateAlertRules(rand.Intn(4)+2, ngmodels.AlertRuleGen(withOrgID(orgID)))...)

			acMock := acmock.New().WithPermissions(createPermissionsForRules(rules))

			api := PrometheusSrv{
				log:     log.NewNopLogger(),
				manager: fakeAIM,
				store:   ruleStore,
				ac:      acMock,
			}

			response := api.RouteGetRuleStatuses(c)
			require.Equal(t, http.StatusOK, response.Status())
			result := &apimodels.RuleResponse{}
			require.NoError(t, json.Unmarshal(response.Body(), result))
			for _, group := range result.Data.RuleGroups {
			grouploop:
				for _, rule := range group.Rules {
					for i, expected := range rules {
						if rule.Name == expected.Title && group.Name == expected.RuleGroup {
							rules = append(rules[:i], rules[i+1:]...)
							continue grouploop
						}
					}
					assert.Failf(t, "rule %s in a group %s was not found in expected", rule.Name, group.Name)
				}
			}
			assert.Emptyf(t, rules, "not all expected rules were returned")
		})
	})

<<<<<<< HEAD
	t.Run("test with pagination", func(t *testing.T) {

=======
	t.Run("test totals are expected", func(t *testing.T) {
		fakeStore, fakeAIM, _, api := setupAPI(t)
		// Create rules in the same Rule Group to keep assertions simple
		rules := ngmodels.GenerateAlertRules(3, ngmodels.AlertRuleGen(withOrgID(orgID), withGroup("Rule-Group-1"), withNamespace(&folder.Folder{
			Title: "Folder-1",
		})))
		// Need to sort these so we add alerts to the rules as ordered in the response
		ngmodels.AlertRulesBy(ngmodels.AlertRulesByIndex).Sort(rules)
		// The last two rules will have errors, however the first will be alerting
		// while the second one will have a DatasourceError alert.
		rules[1].ExecErrState = ngmodels.AlertingErrState
		rules[2].ExecErrState = ngmodels.ErrorErrState
		fakeStore.PutRule(context.Background(), rules...)

		// create a normal and alerting state for the first rule
		fakeAIM.GenerateAlertInstances(orgID, rules[0].UID, 1)
		fakeAIM.GenerateAlertInstances(orgID, rules[0].UID, 1, withAlertingState())
		// create an error state for the last two rules
		fakeAIM.GenerateAlertInstances(orgID, rules[1].UID, 1, withAlertingErrorState())
		fakeAIM.GenerateAlertInstances(orgID, rules[2].UID, 1, withErrorState())

		r, err := http.NewRequest("GET", "/api/v1/rules", nil)
		require.NoError(t, err)
		c := &contextmodel.ReqContext{
			Context: &web.Context{Req: r},
			SignedInUser: &user.SignedInUser{
				OrgID:   orgID,
				OrgRole: org.RoleViewer,
			},
		}
		resp := api.RouteGetRuleStatuses(c)
		require.Equal(t, http.StatusOK, resp.Status())
		var res apimodels.RuleResponse
		require.NoError(t, json.Unmarshal(resp.Body(), &res))

		// Even though there are just 3 rules, the totals should show two firing rules,
		// one inactive rules and two errors
		require.Equal(t, map[string]int64{"firing": 2, "inactive": 1, "error": 2}, res.Data.Totals)
		// There should be 1 Rule Group that contains all rules
		require.Len(t, res.Data.RuleGroups, 1)
		rg := res.Data.RuleGroups[0]
		require.Len(t, rg.Rules, 3)

		// The first rule should have an alerting and normal alert
		r1 := rg.Rules[0]
		require.Equal(t, map[string]int64{"alerting": 1, "normal": 1}, r1.Totals)
		require.Len(t, r1.Alerts, 2)
		// The second rule should have an alerting alert
		r2 := rg.Rules[1]
		require.Equal(t, map[string]int64{"alerting": 1, "error": 1}, r2.Totals)
		require.Len(t, r2.Alerts, 1)
		// The last rule should have an error alert
		r3 := rg.Rules[2]
		require.Equal(t, map[string]int64{"error": 1}, r3.Totals)
		require.Len(t, r3.Alerts, 1)
	})

	t.Run("test with limit on Rule Groups", func(t *testing.T) {
		fakeStore, _, _, api := setupAPI(t)

		rules := ngmodels.GenerateAlertRules(2, ngmodels.AlertRuleGen(withOrgID(orgID)))
		fakeStore.PutRule(context.Background(), rules...)

		t.Run("first without limit", func(t *testing.T) {
			r, err := http.NewRequest("GET", "/api/v1/rules", nil)
			require.NoError(t, err)
			c := &contextmodel.ReqContext{
				Context: &web.Context{Req: r},
				SignedInUser: &user.SignedInUser{
					OrgID:   orgID,
					OrgRole: org.RoleViewer,
				},
			}
			resp := api.RouteGetRuleStatuses(c)
			require.Equal(t, http.StatusOK, resp.Status())
			var res apimodels.RuleResponse
			require.NoError(t, json.Unmarshal(resp.Body(), &res))

			// There should be 2 inactive rules across all Rule Groups
			require.Equal(t, map[string]int64{"inactive": 2}, res.Data.Totals)
			require.Len(t, res.Data.RuleGroups, 2)
			for _, rg := range res.Data.RuleGroups {
				// Each Rule Group should have 1 inactive rule
				require.Equal(t, map[string]int64{"inactive": 1}, rg.Totals)
				require.Len(t, rg.Rules, 1)
			}
		})

		t.Run("then with limit", func(t *testing.T) {
			r, err := http.NewRequest("GET", "/api/v1/rules?limit=1", nil)
			require.NoError(t, err)
			c := &contextmodel.ReqContext{
				Context: &web.Context{Req: r},
				SignedInUser: &user.SignedInUser{
					OrgID:   orgID,
					OrgRole: org.RoleViewer,
				},
			}
			resp := api.RouteGetRuleStatuses(c)
			require.Equal(t, http.StatusOK, resp.Status())
			var res apimodels.RuleResponse
			require.NoError(t, json.Unmarshal(resp.Body(), &res))

			// There should be 2 inactive rules across all Rule Groups
			require.Equal(t, map[string]int64{"inactive": 2}, res.Data.Totals)
			require.Len(t, res.Data.RuleGroups, 1)
			rg := res.Data.RuleGroups[0]
			// The Rule Group within the limit should have 1 inactive rule
			require.Equal(t, map[string]int64{"inactive": 1}, rg.Totals)
			require.Len(t, rg.Rules, 1)
		})
	})

	t.Run("test with limit rules", func(t *testing.T) {
		fakeStore, _, _, api := setupAPI(t)
		rules := ngmodels.GenerateAlertRules(2, ngmodels.AlertRuleGen(withOrgID(orgID), withGroup("Rule-Group-1")))
		fakeStore.PutRule(context.Background(), rules...)

		t.Run("first without limit", func(t *testing.T) {
			r, err := http.NewRequest("GET", "/api/v1/rules", nil)
			require.NoError(t, err)
			c := &contextmodel.ReqContext{
				Context: &web.Context{Req: r},
				SignedInUser: &user.SignedInUser{
					OrgID:   orgID,
					OrgRole: org.RoleViewer,
				},
			}
			resp := api.RouteGetRuleStatuses(c)
			require.Equal(t, http.StatusOK, resp.Status())
			var res apimodels.RuleResponse
			require.NoError(t, json.Unmarshal(resp.Body(), &res))

			// There should be 2 inactive rules across all Rule Groups
			require.Equal(t, map[string]int64{"inactive": 2}, res.Data.Totals)
			require.Len(t, res.Data.RuleGroups, 2)
			for _, rg := range res.Data.RuleGroups {
				// Each Rule Group should have 1 inactive rule
				require.Equal(t, map[string]int64{"inactive": 1}, rg.Totals)
				require.Len(t, rg.Rules, 1)
			}
		})

		t.Run("then with limit", func(t *testing.T) {
			r, err := http.NewRequest("GET", "/api/v1/rules?limit=1&limit_rules=1", nil)
			require.NoError(t, err)
			c := &contextmodel.ReqContext{
				Context: &web.Context{Req: r},
				SignedInUser: &user.SignedInUser{
					OrgID:   orgID,
					OrgRole: org.RoleViewer,
				},
			}
			resp := api.RouteGetRuleStatuses(c)
			require.Equal(t, http.StatusOK, resp.Status())
			var res apimodels.RuleResponse
			require.NoError(t, json.Unmarshal(resp.Body(), &res))

			// There should be 2 inactive rules
			require.Equal(t, map[string]int64{"inactive": 2}, res.Data.Totals)
			require.Len(t, res.Data.RuleGroups, 1)
			rg := res.Data.RuleGroups[0]
			// The Rule Group within the limit should have 1 inactive rule because of the limit
			require.Equal(t, map[string]int64{"inactive": 1}, rg.Totals)
			require.Len(t, rg.Rules, 1)
		})
	})

	t.Run("test with limit alerts", func(t *testing.T) {
		fakeStore, fakeAIM, _, api := setupAPI(t)
		rules := ngmodels.GenerateAlertRules(2, ngmodels.AlertRuleGen(withOrgID(orgID), withGroup("Rule-Group-1")))
		fakeStore.PutRule(context.Background(), rules...)
		// create a normal and firing alert for each rule
		for _, r := range rules {
			fakeAIM.GenerateAlertInstances(orgID, r.UID, 1)
			fakeAIM.GenerateAlertInstances(orgID, r.UID, 1, withAlertingState())
		}

		t.Run("first without limit", func(t *testing.T) {
			r, err := http.NewRequest("GET", "/api/v1/rules", nil)
			require.NoError(t, err)
			c := &contextmodel.ReqContext{
				Context: &web.Context{Req: r},
				SignedInUser: &user.SignedInUser{
					OrgID:   orgID,
					OrgRole: org.RoleViewer,
				},
			}
			resp := api.RouteGetRuleStatuses(c)
			require.Equal(t, http.StatusOK, resp.Status())
			var res apimodels.RuleResponse
			require.NoError(t, json.Unmarshal(resp.Body(), &res))

			// There should be 2 firing rules across all Rule Groups
			require.Equal(t, map[string]int64{"firing": 2}, res.Data.Totals)
			require.Len(t, res.Data.RuleGroups, 2)
			for _, rg := range res.Data.RuleGroups {
				// Each Rule Group should have 1 firing rule
				require.Equal(t, map[string]int64{"firing": 1}, rg.Totals)
				require.Len(t, rg.Rules, 1)
				// Each rule should have two alerts
				require.Equal(t, map[string]int64{"alerting": 1, "normal": 1}, rg.Rules[0].Totals)
			}
		})

		t.Run("then with limits", func(t *testing.T) {
			r, err := http.NewRequest("GET", "/api/v1/rules?limit=1&limit_rules=1&limit_alerts=1", nil)
			require.NoError(t, err)
			c := &contextmodel.ReqContext{
				Context: &web.Context{Req: r},
				SignedInUser: &user.SignedInUser{
					OrgID:   orgID,
					OrgRole: org.RoleViewer,
				},
			}
			resp := api.RouteGetRuleStatuses(c)
			require.Equal(t, http.StatusOK, resp.Status())
			var res apimodels.RuleResponse
			require.NoError(t, json.Unmarshal(resp.Body(), &res))

			// There should be 2 firing rules across all Rule Groups
			require.Equal(t, map[string]int64{"firing": 2}, res.Data.Totals)
			rg := res.Data.RuleGroups[0]
			// The Rule Group within the limit should have 1 inactive rule because of the limit
			require.Equal(t, map[string]int64{"firing": 1}, rg.Totals)
			require.Len(t, rg.Rules, 1)
			rule := rg.Rules[0]
			// The rule should have two alerts, but just one should be returned
			require.Equal(t, map[string]int64{"alerting": 1, "normal": 1}, rule.Totals)
			require.Len(t, rule.Alerts, 1)
			// Firing alerts should have precedence over normal alerts
			require.Equal(t, "Alerting", rule.Alerts[0].State)
		})
>>>>>>> ee9b734c
	})
}

func setupAPI(t *testing.T) (*fakes.RuleStore, *fakeAlertInstanceManager, *acmock.Mock, PrometheusSrv) {
	fakeStore := fakes.NewRuleStore(t)
	fakeAIM := NewFakeAlertInstanceManager(t)
	acMock := acmock.New().WithDisabled()

	api := PrometheusSrv{
		log:     log.NewNopLogger(),
		manager: fakeAIM,
		store:   fakeStore,
		ac:      acMock,
	}

	return fakeStore, fakeAIM, acMock, api
}

func generateRuleAndInstanceWithQuery(t *testing.T, orgID int64, fakeAIM *fakeAlertInstanceManager, fakeStore *fakes.RuleStore, query func(r *ngmodels.AlertRule)) {
	t.Helper()

	rules := ngmodels.GenerateAlertRules(1, ngmodels.AlertRuleGen(withOrgID(orgID), asFixture(), query))

	fakeAIM.GenerateAlertInstances(orgID, rules[0].UID, 1, func(s *state.State) *state.State {
		s.Labels = data.Labels{
			"job":                            "prometheus",
			alertingModels.NamespaceUIDLabel: "test_namespace_uid",
			alertingModels.RuleUIDLabel:      "test_alert_rule_uid_0",
		}
		s.Annotations = data.Labels{"severity": "critical"}
		return s
	})

	for _, r := range rules {
		fakeStore.PutRule(context.Background(), r)
	}
}

// asFixture removes variable values of the alert rule.
// we're not too interested in variability of the rule in this scenario.
func asFixture() func(r *ngmodels.AlertRule) {
	return func(r *ngmodels.AlertRule) {
		r.Title = "AlwaysFiring"
		r.NamespaceUID = "namespaceUID"
		r.RuleGroup = "rule-group"
		r.UID = "RuleUID"
		r.Labels = map[string]string{
			"__a_private_label_on_the_rule__": "a_value",
			alertingModels.RuleUIDLabel:       "RuleUID",
		}
		r.Annotations = nil
		r.IntervalSeconds = 60
		r.For = 180 * time.Second
	}
}

func withClassicConditionSingleQuery() func(r *ngmodels.AlertRule) {
	return func(r *ngmodels.AlertRule) {
		queries := []ngmodels.AlertQuery{
			{
				RefID:             "A",
				QueryType:         "",
				RelativeTimeRange: ngmodels.RelativeTimeRange{From: ngmodels.Duration(0), To: ngmodels.Duration(0)},
				DatasourceUID:     "AUID",
				Model:             json.RawMessage(fmt.Sprintf(prometheusQueryModel, "A")),
			},
			{
				RefID:             "B",
				QueryType:         "",
				RelativeTimeRange: ngmodels.RelativeTimeRange{From: ngmodels.Duration(0), To: ngmodels.Duration(0)},
				DatasourceUID:     expr.DatasourceUID,
				Model:             json.RawMessage(fmt.Sprintf(classicConditionsModel, "A", "B")),
			},
		}
		r.Data = queries
	}
}

func withExpressionsMultiQuery() func(r *ngmodels.AlertRule) {
	return func(r *ngmodels.AlertRule) {
		queries := []ngmodels.AlertQuery{
			{
				RefID:             "A",
				QueryType:         "",
				RelativeTimeRange: ngmodels.RelativeTimeRange{From: ngmodels.Duration(0), To: ngmodels.Duration(0)},
				DatasourceUID:     "AUID",
				Model:             json.RawMessage(fmt.Sprintf(prometheusQueryModel, "A")),
			},
			{
				RefID:             "B",
				QueryType:         "",
				RelativeTimeRange: ngmodels.RelativeTimeRange{From: ngmodels.Duration(0), To: ngmodels.Duration(0)},
				DatasourceUID:     "BUID",
				Model:             json.RawMessage(fmt.Sprintf(prometheusQueryModel, "B")),
			},
			{
				RefID:             "C",
				QueryType:         "",
				RelativeTimeRange: ngmodels.RelativeTimeRange{From: ngmodels.Duration(0), To: ngmodels.Duration(0)},
				DatasourceUID:     expr.DatasourceUID,
				Model:             json.RawMessage(fmt.Sprintf(reduceLastExpressionModel, "A", "C")),
			},
			{
				RefID:             "D",
				QueryType:         "",
				RelativeTimeRange: ngmodels.RelativeTimeRange{From: ngmodels.Duration(0), To: ngmodels.Duration(0)},
				DatasourceUID:     expr.DatasourceUID,
				Model:             json.RawMessage(fmt.Sprintf(reduceLastExpressionModel, "B", "D")),
			},
			{
				RefID:             "E",
				QueryType:         "",
				RelativeTimeRange: ngmodels.RelativeTimeRange{From: ngmodels.Duration(0), To: ngmodels.Duration(0)},
				DatasourceUID:     expr.DatasourceUID,
				Model:             json.RawMessage(fmt.Sprintf(mathExpressionModel, "A", "B", "E")),
			},
		}
		r.Data = queries
	}
}<|MERGE_RESOLUTION|>--- conflicted
+++ resolved
@@ -549,10 +549,6 @@
 		})
 	})
 
-<<<<<<< HEAD
-	t.Run("test with pagination", func(t *testing.T) {
-
-=======
 	t.Run("test totals are expected", func(t *testing.T) {
 		fakeStore, fakeAIM, _, api := setupAPI(t)
 		// Create rules in the same Rule Group to keep assertions simple
@@ -786,7 +782,6 @@
 			// Firing alerts should have precedence over normal alerts
 			require.Equal(t, "Alerting", rule.Alerts[0].State)
 		})
->>>>>>> ee9b734c
 	})
 }
 
