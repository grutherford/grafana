--- conflicted
+++ resolved
@@ -321,11 +321,7 @@
 
 	secretsService := secretsManager.SetupTestService(t, database.ProvideSecretsStore(db.InitTestDB(t)))
 	m := metrics.NewRemoteAlertmanagerMetrics(prometheus.NewRegistry())
-<<<<<<< HEAD
 	am, err := NewAlertmanager(cfg, fstore, secretsService.Decrypt, defaultGrafanaConfig, m)
-=======
-	am, err := NewAlertmanager(cfg, fstore, secretsService.Decrypt, m)
->>>>>>> 71bdba38
 	require.NoError(t, err)
 
 	// We should have no configuration or state at first.
