--- conflicted
+++ resolved
@@ -175,10 +175,9 @@
 
 	var overrides []notifier.Option
 	if ng.Cfg.UnifiedAlerting.RemoteAlertmanager.Enable {
-<<<<<<< HEAD
-		remoteSecondary := ng.FeatureToggles.IsEnabled(featuremgmt.FlagAlertmanagerRemoteSecondary)
-		remotePrimary := ng.FeatureToggles.IsEnabled(featuremgmt.FlagAlertmanagerRemotePrimary)
-		remoteOnly := ng.FeatureToggles.IsEnabled(featuremgmt.FlagAlertmanagerRemoteOnly)
+		remoteSecondary := ng.FeatureToggles.IsEnabled(initCtx, featuremgmt.FlagAlertmanagerRemoteSecondary)
+		remotePrimary := ng.FeatureToggles.IsEnabled(initCtx, featuremgmt.FlagAlertmanagerRemotePrimary)
+		remoteOnly := ng.FeatureToggles.IsEnabled(initCtx, featuremgmt.FlagAlertmanagerRemoteOnly)
 		if !remoteSecondary && !remotePrimary && !remoteOnly {
 			return fmt.Errorf("at least one mode should be enabled to use the remote Alertmanager")
 		}
@@ -193,12 +192,15 @@
 		var override notifier.Option
 		if remoteOnly {
 			override = notifier.WithAlertmanagerOverride(func(ctx context.Context, orgID int64) (notifier.Alertmanager, error) {
-				return remote.NewAlertmanager(externalAMCfg, orgID)
+				// We won't be handling files on disk, we can pass an empty string as workingDirPath.
+				stateStore := notifier.NewFileStore(orgID, ng.KVStore, "")
+				return remote.NewAlertmanager(externalAMCfg, orgID, stateStore)
 			})
 		} else {
 			// If we're using either RemotePrimary or RemoteSecondary, we need the forked Alertmanager.
 			override = notifier.WithAlertmanagerOverride(func(ctx context.Context, orgID int64) (notifier.Alertmanager, error) {
-				external, err := remote.NewAlertmanager(externalAMCfg, orgID)
+				stateStore := notifier.NewFileStore(orgID, ng.KVStore, "")
+				external, err := remote.NewAlertmanager(externalAMCfg, orgID, stateStore)
 				if err != nil {
 					return nil, err
 				}
@@ -215,14 +217,6 @@
 				return remote.NewRemoteSecondaryForkedAlertmanager(internal, external), nil
 			})
 		}
-=======
-		override := notifier.WithAlertmanagerOverride(func(ctx context.Context, orgID int64) (notifier.Alertmanager, error) {
-			externalAMCfg := remote.AlertmanagerConfig{}
-			// We won't be handling files on disk, we can pass an empty string as workingDirPath.
-			stateStore := notifier.NewFileStore(orgID, ng.KVStore, "")
-			return remote.NewAlertmanager(externalAMCfg, orgID, stateStore)
-		})
->>>>>>> c6232351
 
 		overrides = append(overrides, override)
 	}
