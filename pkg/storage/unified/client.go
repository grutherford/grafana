--- conflicted
+++ resolved
@@ -77,11 +77,7 @@
 		}
 
 		// Create a client instance
-<<<<<<< HEAD
-		client, err := newResourceClient(conn, cfg, tracer)
-=======
-		client, err := newResourceClient(conn, cfg, features)
->>>>>>> 562d499e
+		client, err := newResourceClient(conn, cfg, features, tracer)
 		if err != nil {
 			return nil, err
 		}
@@ -97,15 +93,11 @@
 	}
 }
 
-<<<<<<< HEAD
-func newResourceClient(conn *grpc.ClientConn, cfg *setting.Cfg, tracer tracing.Tracer) (resource.ResourceClient, error) {
-=======
-func newResourceClient(conn *grpc.ClientConn, cfg *setting.Cfg, features featuremgmt.FeatureToggles) (resource.ResourceClient, error) {
+func newResourceClient(conn *grpc.ClientConn, cfg *setting.Cfg, features featuremgmt.FeatureToggles, tracer tracing.Tracer) (resource.ResourceClient, error) {
 	if !features.IsEnabledGlobally(featuremgmt.FlagAppPlatformGrpcClientAuth) {
 		return resource.NewLegacyResourceClient(conn), nil
 	}
 
->>>>>>> 562d499e
 	clientConfig, err := grpcutils.ReadGrpcClientConfig(cfg)
 	if err != nil {
 		return nil, err
