--- conflicted
+++ resolved
@@ -239,27 +239,15 @@
 		return nil, fmt.Errorf("failed to compile Application Insights regex")
 	}
 
-<<<<<<< HEAD
 	for _, query := range queries {
 		if query.QueryType == string(dataquery.AzureQueryTypeLogAnalytics) {
 			azureLogAnalyticsQuery, err := buildLogAnalyticsQuery(query, dsInfo, appInsightsRegExp, fromAlert)
 			if err != nil {
 				return nil, fmt.Errorf("failed to build azure log analytics query: %w", err)
-=======
-	if query.QueryType == string(dataquery.AzureQueryTypeAzureLogAnalytics) {
-		azureLogAnalyticsQuery, err = buildLogAnalyticsQuery(query, dsInfo, appInsightsRegExp, fromAlert)
-		if err != nil {
-			errorMessage := fmt.Errorf("failed to build azure log analytics query: %w", err)
-			var sourceError errorsource.Error
-			if errors.As(err, &sourceError) {
-				return nil, errorsource.SourceError(sourceError.Source(), errorMessage, false)
->>>>>>> 43cad93e
-			}
-			return nil, errorMessage
-		}
-	}
-
-<<<<<<< HEAD
+			}
+			azureLogAnalyticsQueries = append(azureLogAnalyticsQueries, azureLogAnalyticsQuery)
+		}
+
 		if query.QueryType == string(dataquery.AzureQueryTypeAzureTraces) || query.QueryType == string(dataquery.AzureQueryTypeTraceExemplar) {
 			if query.QueryType == string(dataquery.AzureQueryTypeTraceExemplar) {
 				cfg := backend.GrafanaConfigFromContext(ctx)
@@ -267,14 +255,21 @@
 				if !hasPromExemplarsToggle {
 					return nil, fmt.Errorf("query type unsupported as azureMonitorPrometheusExemplars feature toggle is not enabled")
 				}
-=======
+			}
+			azureAppInsightsQuery, err := buildAppInsightsQuery(ctx, query, dsInfo, appInsightsRegExp, e.Logger)
+			if err != nil {
+				return nil, fmt.Errorf("failed to build azure application insights query: %w", err)
+			}
+			azureLogAnalyticsQueries = append(azureLogAnalyticsQueries, azureAppInsightsQuery)
+		}
+	}
+
 	if query.QueryType == string(dataquery.AzureQueryTypeAzureTraces) || query.QueryType == string(dataquery.AzureQueryTypeTraceql) {
 		if query.QueryType == string(dataquery.AzureQueryTypeTraceql) {
 			cfg := backend.GrafanaConfigFromContext(ctx)
 			hasPromExemplarsToggle := cfg.FeatureToggles().IsEnabled("azureMonitorPrometheusExemplars")
 			if !hasPromExemplarsToggle {
 				return nil, errorsource.DownstreamError(fmt.Errorf("query type unsupported as azureMonitorPrometheusExemplars feature toggle is not enabled"), false)
->>>>>>> 43cad93e
 			}
 		}
 		azureAppInsightsQuery, err := buildAppInsightsQuery(ctx, query, dsInfo, appInsightsRegExp, e.Logger)
